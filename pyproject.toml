--- conflicted
+++ resolved
@@ -3,17 +3,10 @@
 build-backend = "hatchling.build"
 
 [project]
-<<<<<<< HEAD
 name = "telegram-bale-bot"
-version = "4.17.3"
-description = "A simple and easy-to-use library for creating Telegram bots and Bale messenger bots."
+version = "4.18.3"
+description = "A simple and easy-to-use library for creating Telegram bots and Bale messenger bots, forked from pyTelegramBotAPI"
 authors = [{name = "Mahdi Kiani", email = "mahdikiany@gmail.com"}]
-=======
-name = "pyTelegramBotAPI"
-version = "4.18.0"
-description = "Python Telegram bot api."
-authors = [{name = "eternnoir", email = "eternnoir@gmail.com"}]
->>>>>>> d9c4abe2
 license = {text = "GPL2"}
 readme = "README.md"
 requires-python = ">=3.8"
