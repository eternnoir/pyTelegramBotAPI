--- conflicted
+++ resolved
@@ -719,27 +719,10 @@
 
 
 async def edit_message_live_location(
-<<<<<<< HEAD
-    token,
-    latitude,
-    longitude,
-    chat_id=None,
-    message_id=None,
-    inline_message_id=None,
-    reply_markup=None,
-    timeout=None,
-    horizontal_accuracy=None,
-    heading=None,
-    proximity_alert_radius=None,
-):
-    method_url = r"editMessageLiveLocation"
-    payload = {"latitude": latitude, "longitude": longitude}
-=======
         token, latitude, longitude, chat_id=None, message_id=None, inline_message_id=None, reply_markup=None,
         timeout=None, horizontal_accuracy=None, heading=None, proximity_alert_radius=None, live_period=None):
     method_url = r'editMessageLiveLocation'
     payload = {'latitude': latitude, 'longitude': longitude}
->>>>>>> d9c4abe2
     if chat_id:
         payload["chat_id"] = chat_id
     if message_id:
@@ -749,13 +732,9 @@
     if heading:
         payload["heading"] = heading
     if proximity_alert_radius:
-<<<<<<< HEAD
-        payload["proximity_alert_radius"] = proximity_alert_radius
-=======
         payload['proximity_alert_radius'] = proximity_alert_radius
     if live_period:
         payload['live_period'] = live_period
->>>>>>> d9c4abe2
     if inline_message_id:
         payload["inline_message_id"] = inline_message_id
     if reply_markup:
@@ -2298,35 +2277,6 @@
 
 # noinspection PyShadowingBuiltins
 async def send_poll(
-<<<<<<< HEAD
-    token,
-    chat_id,
-    question,
-    options,
-    is_anonymous=None,
-    type=None,
-    allows_multiple_answers=None,
-    correct_option_id=None,
-    explanation=None,
-    explanation_parse_mode=None,
-    open_period=None,
-    close_date=None,
-    is_closed=None,
-    disable_notification=False,
-    reply_markup=None,
-    timeout=None,
-    explanation_entities=None,
-    protect_content=None,
-    message_thread_id=None,
-    reply_parameters=None,
-    business_connection_id=None,
-):
-    method_url = r"sendPoll"
-    payload = {
-        "chat_id": str(chat_id),
-        "question": question,
-        "options": json.dumps(await _convert_poll_options(options)),
-=======
         token, chat_id, question, options,
         is_anonymous = None, type = None, allows_multiple_answers = None, correct_option_id = None,
         explanation = None, explanation_parse_mode=None, open_period = None, close_date = None, is_closed = None,
@@ -2338,7 +2288,6 @@
         'chat_id': str(chat_id),
         'question': question,
         'options': json.dumps([option.to_dict() for option in options])
->>>>>>> d9c4abe2
     }
 
     if is_anonymous is not None:
@@ -2361,12 +2310,7 @@
         else:
             payload["close_date"] = close_date
     if is_closed is not None:
-<<<<<<< HEAD
-        payload["is_closed"] = is_closed
-
-=======
         payload['is_closed'] = is_closed
->>>>>>> d9c4abe2
     if disable_notification:
         payload["disable_notification"] = disable_notification
     if reply_parameters is not None:
@@ -2384,15 +2328,11 @@
     if message_thread_id:
         payload["message_thread_id"] = message_thread_id
     if business_connection_id:
-<<<<<<< HEAD
-        payload["business_connection_id"] = business_connection_id
-=======
         payload['business_connection_id'] = business_connection_id
     if question_parse_mode:
         payload['question_parse_mode'] = question_parse_mode
     if question_entities:
         payload['question_entities'] = json.dumps(types.MessageEntity.to_list_of_dicts(question_entities))
->>>>>>> d9c4abe2
     return await _process_request(token, method_url, params=payload)
 
 
