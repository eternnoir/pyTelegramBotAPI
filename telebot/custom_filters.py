from abc import ABC
from typing import Optional, Union
from telebot.handler_backends import State

from telebot import types

from telebot.states import resolve_context



class SimpleCustomFilter(ABC):
    """
    Simple Custom Filter base class.
    Create child class with check() method.
    Accepts only message, returns bool value, that is compared with given in handler.

    Child classes should have .key property.

    .. code-block:: python3
        :caption: Example on creating a simple custom filter.

        class ForwardFilter(SimpleCustomFilter):
            # Check whether message was forwarded from channel or group.
            key = 'is_forwarded'

            def check(self, message):
                return message.forward_date is not None

    """

    key: str = None

    def check(self, message):
        """
        Perform a check.
        """
        pass


class AdvancedCustomFilter(ABC):
    """
    Advanced Custom Filter base class.
    Create child class with check() method.
    Accepts two parameters, returns bool: True - filter passed, False - filter failed.
    message: Message class
    text: Filter value given in handler

    Child classes should have .key property.

    .. code-block:: python3
        :caption: Example on creating an advanced custom filter.

        class TextStartsFilter(AdvancedCustomFilter):
            # Filter to check whether message starts with some text.
            key = 'text_startswith'

            def check(self, message, text):
                return message.text.startswith(text)
    """

    key: str = None

    def check(self, message, text):
        """
        Perform a check.
        """
        pass


class TextFilter:
    """
    Advanced text filter to check (types.Message, types.CallbackQuery, types.InlineQuery, types.Poll)

    example of usage is in examples/custom_filters/advanced_text_filter.py

    :param equals: string, True if object's text is equal to passed string
    :type equals: :obj:`str`

    :param contains: list[str] or tuple[str], True if any string element of iterable is in text
    :type contains: list[str] or tuple[str]

    :param starts_with: string, True if object's text starts with passed string
    :type starts_with: :obj:`str`

    :param ends_with: string, True if object's text starts with passed string
    :type ends_with: :obj:`str`

    :param ignore_case: bool (default False), case insensitive
    :type ignore_case: :obj:`bool`

    :raises ValueError: if incorrect value for a parameter was supplied

    :return: None
    """

    def __init__(self,
                 equals: Optional[str] = None,
                 contains: Optional[Union[list, tuple]] = None,
                 starts_with: Optional[Union[str, list, tuple]] = None,
                 ends_with: Optional[Union[str, list, tuple]] = None,
                 ignore_case: bool = False):
        """
        :param equals: string, True if object's text is equal to passed string
        :type equals: :obj:`str`

        :param contains: list[str] or tuple[str], True if any string element of iterable is in text
        :type contains: list[str] or tuple[str]

        :param starts_with: string, True if object's text starts with passed string
        :type starts_with: :obj:`str`

        :param ends_with: string, True if object's text starts with passed string
        :type ends_with: :obj:`str`

        :param ignore_case: bool (default False), case insensitive
        :type ignore_case: :obj:`bool`

        :raises ValueError: if incorrect value for a parameter was supplied

        :return: None
        """
        
        to_check = sum((pattern is not None for pattern in (equals, contains, starts_with, ends_with)))
        if to_check == 0:
            raise ValueError('None of the check modes was specified')

        self.equals = equals
        self.contains = self._check_iterable(contains, filter_name='contains')
        self.starts_with = self._check_iterable(starts_with, filter_name='starts_with')
        self.ends_with = self._check_iterable(ends_with, filter_name='ends_with')
        self.ignore_case = ignore_case

    def _check_iterable(self, iterable, filter_name: str):
        if not iterable:
            pass
        elif not isinstance(iterable, str) and not isinstance(iterable, list) and not isinstance(iterable, tuple):
            raise ValueError(f"Incorrect value of {filter_name!r}")
        elif isinstance(iterable, str):
            iterable = [iterable]
        elif isinstance(iterable, list) or isinstance(iterable, tuple):
            iterable = [i for i in iterable if isinstance(i, str)]
        return iterable

    def check(self, obj: Union[types.Message, types.CallbackQuery, types.InlineQuery, types.Poll]):
        """
        :meta private:
        """

        if isinstance(obj, types.Poll):
            text = obj.question
        elif isinstance(obj, types.Message):
            text = obj.text or obj.caption
            if text is None:
                return False
        elif isinstance(obj, types.CallbackQuery):
            text = obj.data
        elif isinstance(obj, types.InlineQuery):
            text = obj.query
        else:
            return False

        if self.ignore_case:
            text = text.lower()

            if self.equals:
                self.equals = self.equals.lower()
            elif self.contains:
                self.contains = tuple(map(str.lower, self.contains))
            elif self.starts_with:
                self.starts_with = tuple(map(str.lower, self.starts_with))
            elif self.ends_with:
                self.ends_with = tuple(map(str.lower, self.ends_with))

        if self.equals:
            result = self.equals == text
            if result:
                return True
            elif not result and not any((self.contains, self.starts_with, self.ends_with)):
                return False

        if self.contains:
            result = any([i in text for i in self.contains])
            if result:
                return True
            elif not result and not any((self.starts_with, self.ends_with)):
                return False

        if self.starts_with:
            result = any([text.startswith(i) for i in self.starts_with])
            if result:
                return True
            elif not result and not self.ends_with:
                return False

        if self.ends_with:
            return any([text.endswith(i) for i in self.ends_with])

        return False

class TextMatchFilter(AdvancedCustomFilter):
    """
    Filter to check Text message.

    .. code-block:: python3
        :caption: Example on using this filter:

        @bot.message_handler(text=['account'])
        # your function
    """

    key = 'text'

    def check(self, message, text):
        """
        :meta private:
        """
        if isinstance(text, TextFilter):
            return text.check(message)
        elif isinstance(text, list):
            return message.text in text
        else:
            return text == message.text


class TextContainsFilter(AdvancedCustomFilter):
    """
    Filter to check Text message.
    key: text


    .. code-block:: python3
        :caption: Example on using this filter:

        # Will respond if any message.text contains word 'account'
        @bot.message_handler(text_contains=['account'])
        # your function
    """

    key = 'text_contains'

    def check(self, message, text):
        """
        :meta private:
        """
        if not isinstance(text, str) and not isinstance(text, list) and not isinstance(text, tuple):
            raise ValueError("Incorrect text_contains value")
        elif isinstance(text, str):
            text = [text]
        elif isinstance(text, list) or isinstance(text, tuple):
            text = [i for i in text if isinstance(i, str)]

        return any([i in message.text for i in text])


class TextStartsFilter(AdvancedCustomFilter):
    """
    Filter to check whether message starts with some text.

    .. code-block:: python3
        :caption: Example on using this filter:

        # Will work if message.text starts with 'sir'.
        @bot.message_handler(text_startswith='sir')
        # your function
    """

    key = 'text_startswith'

    def check(self, message, text):
        """
        :meta private:
        """
        return message.text.startswith(text)


class ChatFilter(AdvancedCustomFilter):
    """
    Check whether chat_id corresponds to given chat_id.

    .. code-block:: python3
        :caption: Example on using this filter:

        @bot.message_handler(chat_id=[99999])
        # your function
    """

    key = 'chat_id'

    def check(self, message, text):
        """
        :meta private:
        """
        if isinstance(message, types.CallbackQuery):
            return message.message.chat.id in text
        return message.chat.id in text


class ForwardFilter(SimpleCustomFilter):
    """
    Check whether message was forwarded from channel or group.

    .. code-block:: python3 
        :caption: Example on using this filter:

        @bot.message_handler(is_forwarded=True)
        # your function
    """

    key = 'is_forwarded'

    def check(self, message):
        """
        :meta private:
        """
        return message.forward_date is not None


class IsReplyFilter(SimpleCustomFilter):
    """
    Check whether message is a reply.

    .. code-block:: python3
        :caption: Example on using this filter:

        @bot.message_handler(is_reply=True)
        # your function
    """

    key = 'is_reply'

    def check(self, message):
        """
        :meta private:
        """
        if isinstance(message, types.CallbackQuery):
            return message.message.reply_to_message is not None
        return message.reply_to_message is not None


class LanguageFilter(AdvancedCustomFilter):
    """
    Check users language_code.

    .. code-block:: python3
        :caption: Example on using this filter:

        @bot.message_handler(language_code=['ru'])
        # your function
    """

    key = 'language_code'

    def check(self, message, text):
        """
        :meta private:
        """
        if isinstance(text, list):
            return message.from_user.language_code in text
        else:
            return message.from_user.language_code == text


class IsAdminFilter(SimpleCustomFilter):
    """
    Check whether the user is administrator / owner of the chat.

    .. code-block:: python3
        :caption: Example on using this filter:

        @bot.message_handler(chat_types=['supergroup'], is_chat_admin=True)
        # your function
    """

    key = 'is_chat_admin'

    def __init__(self, bot):
        self._bot = bot

    def check(self, message):
        """
        :meta private:
        """
        if isinstance(message, types.CallbackQuery):
            return self._bot.get_chat_member(message.message.chat.id, message.from_user.id).status in ['creator', 'administrator']
        return self._bot.get_chat_member(message.chat.id, message.from_user.id).status in ['creator', 'administrator']


class StateFilter(AdvancedCustomFilter):
    """
    Filter to check state.

    .. code-block:: python3
        :caption: Example on using this filter:
        
        @bot.message_handler(state=1)
        # your function
    """

    def __init__(self, bot):
        self.bot = bot

    key = 'state'

    def check(self, message, text):
        """
        :meta private:
        """
        if text == '*': return True
        
        chat_id, user_id, business_connection_id, bot_id, message_thread_id = resolve_context(message, self.bot._user.id)

        if isinstance(text, list):
            new_text = []
            for i in text:
                if isinstance(i, State): i = i.name
                new_text.append(i)
            text = new_text
        elif isinstance(text, State):
            text = text.name
        
<<<<<<< HEAD
        user_state = self.bot.current_states.get_state(
            chat_id=chat_id,
            user_id=user_id,
            business_connection_id=business_connection_id,
            bot_id=bot_id,
            message_thread_id=message_thread_id
        )
        if user_state == text:
            return True
        elif type(text) is list and user_state in text:
            return True
=======
        if message.chat.type in ['group', 'supergroup']:
            group_state = self.bot.current_states.get_state(chat_id, user_id)
            if group_state == text:
                return True
            elif isinstance(text, list) and group_state in text:
                return True


        else:
            user_state = self.bot.current_states.get_state(chat_id, user_id)
            if user_state == text:
                return True
            elif isinstance(text, list) and user_state in text:
                return True
>>>>>>> 18834e43


class IsDigitFilter(SimpleCustomFilter):
    """
    Filter to check whether the string is made up of only digits.

    .. code-block:: python3
        :caption: Example on using this filter:

        @bot.message_handler(is_digit=True)
        # your function
    """
    key = 'is_digit'

    def check(self, message):
        """
        :meta private:
        """
        return message.text.isdigit()<|MERGE_RESOLUTION|>--- conflicted
+++ resolved
@@ -418,7 +418,6 @@
         elif isinstance(text, State):
             text = text.name
         
-<<<<<<< HEAD
         user_state = self.bot.current_states.get_state(
             chat_id=chat_id,
             user_id=user_id,
@@ -430,23 +429,6 @@
             return True
         elif type(text) is list and user_state in text:
             return True
-=======
-        if message.chat.type in ['group', 'supergroup']:
-            group_state = self.bot.current_states.get_state(chat_id, user_id)
-            if group_state == text:
-                return True
-            elif isinstance(text, list) and group_state in text:
-                return True
-
-
-        else:
-            user_state = self.bot.current_states.get_state(chat_id, user_id)
-            if user_state == text:
-                return True
-            elif isinstance(text, list) and user_state in text:
-                return True
->>>>>>> 18834e43
-
 
 class IsDigitFilter(SimpleCustomFilter):
     """
