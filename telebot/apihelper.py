# -*- coding: utf-8 -*-
import time
from datetime import datetime

try:
    # noinspection PyPackageRequirements
    import ujson as json
except ImportError:
    import json

import requests
from requests.adapters import HTTPAdapter
from requests.exceptions import ConnectionError, HTTPError, Timeout

try:
    # noinspection PyUnresolvedReferences
    from requests.packages.urllib3 import fields

    format_header_param = fields.format_header_param
except ImportError:
    format_header_param = None
import telebot
from telebot import types, util

logger = telebot.logger

proxy = None
session = None

API_URL = None
FILE_URL = None

CONNECT_TIMEOUT = 15
READ_TIMEOUT = 30

LONG_POLLING_TIMEOUT = 10  # Should be positive, short polling should be used for testing purposes only (https://core.telegram.org/bots/api#getupdates)

SESSION_TIME_TO_LIVE = 600  # In seconds. None - live forever, 0 - one-time

RETRY_ON_ERROR = False
RETRY_TIMEOUT = 2
MAX_RETRIES = 15
RETRY_ENGINE = 1

CUSTOM_SERIALIZER = None
CUSTOM_REQUEST_SENDER = None

ENABLE_MIDDLEWARE = False


def _get_req_session(reset=False):
    if SESSION_TIME_TO_LIVE:
        # If session TTL is set - check time passed
        creation_date = util.per_thread(
            "req_session_time", lambda: datetime.now(), reset
        )
        # noinspection PyTypeChecker
        if (datetime.now() - creation_date).total_seconds() > SESSION_TIME_TO_LIVE:
            # Force session reset
            reset = True
            # Save reset time
            util.per_thread("req_session_time", lambda: datetime.now(), True)

    if SESSION_TIME_TO_LIVE == 0:
        # Session is one-time use
        return requests.sessions.Session()
    else:
        # Session lives some time or forever once created. Default
        return util.per_thread(
            "req_session",
            lambda: session if session else requests.sessions.Session(),
            reset,
        )


def _make_request(token, method_name, method="get", params=None, files=None):
    """
    Makes a request to the Telegram API.
    :param token: The bot's API token. (Created with @BotFather)
    :param method_name: Name of the API method to be called. (E.g. 'getUpdates')
    :param method: HTTP method to be used. Defaults to 'get'.
    :param params: Optional parameters. Should be a dictionary with key-value pairs.
    :param files: Optional files.
    :return: The result parsed to a JSON dictionary.
    """
    if not token:
        raise Exception("Bot token is not defined")
    if API_URL:
        # noinspection PyUnresolvedReferences
        request_url = API_URL.format(token, method_name)
    else:
        if len(token) == 51:
            request_url = "https://tapi.bale.ai/bot{0}/{1}".format(token, method_name)
        else:
            request_url = "https://api.telegram.org/bot{0}/{1}".format(
                token, method_name
            )

    logger.debug(
        "Request: method={0} url={1} params={2} files={3}".format(
            method, request_url, params, files
        ).replace(token, token.split(":")[0] + ":{TOKEN}")
    )
    read_timeout = READ_TIMEOUT
    connect_timeout = CONNECT_TIMEOUT

    if files:
        files_copy = dict(files)
        # process types.InputFile
        for key, value in files_copy.items():
            if isinstance(value, types.InputFile):
                files[key] = value.file
            elif (
                isinstance(value, tuple)
                and (len(value) == 2)
                and isinstance(value[1], types.InputFile)
            ):
                files[key] = (value[0], value[1].file)

    if files and format_header_param:
        fields.format_header_param = _no_encode(format_header_param)
    if params:
        if "timeout" in params:
            read_timeout = params.pop("timeout")
            connect_timeout = read_timeout
        if "long_polling_timeout" in params:
            # For getUpdates. It's the only function with timeout parameter on the BOT API side
            long_polling_timeout = params.pop("long_polling_timeout")
            params["timeout"] = long_polling_timeout
            # Long polling hangs for a given time. Read timeout should be greater that long_polling_timeout
            read_timeout = max(long_polling_timeout + 5, read_timeout)

    params = params or None  # Set params to None if empty
    result = None

    if CUSTOM_REQUEST_SENDER:
        # noinspection PyCallingNonCallable
        result = CUSTOM_REQUEST_SENDER(
            method,
            request_url,
            params=params,
            files=files,
            timeout=(connect_timeout, read_timeout),
            proxies=proxy,
        )
    elif RETRY_ON_ERROR and RETRY_ENGINE == 1:
        got_result = False
        current_try = 0
        while not got_result and current_try < MAX_RETRIES - 1:
            current_try += 1
            try:
                result = _get_req_session().request(
                    method,
                    request_url,
                    params=params,
                    files=files,
                    timeout=(connect_timeout, read_timeout),
                    proxies=proxy,
                )
                got_result = True
            except HTTPError:
                logger.debug(
                    "HTTP Error on {0} method (Try #{1})".format(
                        method_name, current_try
                    )
                )
                time.sleep(RETRY_TIMEOUT)
            except ConnectionError:
                logger.debug(
                    "Connection Error on {0} method (Try #{1})".format(
                        method_name, current_try
                    )
                )
                time.sleep(RETRY_TIMEOUT)
            except Timeout:
                logger.debug(
                    "Timeout Error on {0} method (Try #{1})".format(
                        method_name, current_try
                    )
                )
                time.sleep(RETRY_TIMEOUT)
        if not got_result:
            result = _get_req_session().request(
                method,
                request_url,
                params=params,
                files=files,
                timeout=(connect_timeout, read_timeout),
                proxies=proxy,
            )
    elif RETRY_ON_ERROR and RETRY_ENGINE == 2:
        http = _get_req_session()
        # noinspection PyUnresolvedReferences
        retry_strategy = requests.packages.urllib3.util.retry.Retry(
            total=MAX_RETRIES,
            allowed_methods=None,
            backoff_factor=RETRY_TIMEOUT,
            backoff_max=RETRY_TIMEOUT,
        )
        adapter = HTTPAdapter(max_retries=retry_strategy)
        for prefix in ("http://", "https://"):
            http.mount(prefix, adapter)
        result = http.request(
            method,
            request_url,
            params=params,
            files=files,
            timeout=(connect_timeout, read_timeout),
            proxies=proxy,
        )
    else:
        result = _get_req_session().request(
            method,
            request_url,
            params=params,
            files=files,
            timeout=(connect_timeout, read_timeout),
            proxies=proxy,
        )

    logger.debug("The server returned: '{0}'".format(result.text.encode("utf8")))

    json_result = _check_result(method_name, result)
    if json_result:
        return json_result["result"]


def _check_result(method_name, result):
    """
    Checks whether `result` is a valid API response.
    A result is considered invalid if:
        - The server returned an HTTP response code other than 200
        - The content of the result is invalid JSON.
        - The method call was unsuccessful (The JSON 'ok' field equals False)

    :raises ApiException: if one of the above listed cases is applicable
    :param method_name: The name of the method called
    :param result: The returned result of the method request
    :return: The result parsed to a JSON dictionary.
    """
    try:
        result_json = result.json()
    except:
        if result.status_code != 200:
            raise ApiHTTPException(method_name, result)
        else:
            raise ApiInvalidJSONException(method_name, result)
    else:
        if not result_json["ok"]:
            raise ApiTelegramException(method_name, result, result_json)

        return result_json


def get_me(token):
    method_url = r"getMe"
    return _make_request(token, method_url)


def log_out(token):
    method_url = r"logOut"
    return _make_request(token, method_url)


def close(token):
    method_url = r"close"
    return _make_request(token, method_url)


def get_file(token, file_id):
    method_url = r"getFile"
    return _make_request(token, method_url, params={"file_id": file_id})


def get_file_url(token, file_id):
    if FILE_URL is None:
        if len(token) == 51:
            return f"https://tapi.bale.ai/file/bot{token}/{file_id}"
        return "https://api.telegram.org/file/bot{0}/{1}".format(
            token, get_file(token, file_id)["file_path"]
        )
    else:
        # noinspection PyUnresolvedReferences
        return FILE_URL.format(token, get_file(token, file_id)["file_path"])


def download_file(token, file_path):
    if FILE_URL is None:
        if len(token) == 51:
            url = f"https://tapi.bale.ai/file/bot{token}/{file_path}"
        else:
            url = "https://api.telegram.org/file/bot{0}/{1}".format(token, file_path)
    else:
        # noinspection PyUnresolvedReferences
        url = FILE_URL.format(token, file_path)

    result = _get_req_session().get(url, proxies=proxy)
    if result.status_code != 200:
        raise ApiHTTPException("Download file", result)

    return result.content


def send_message(
    token,
    chat_id,
    text,
    reply_markup=None,
    parse_mode=None,
    disable_notification=None,
    timeout=None,
    entities=None,
    protect_content=None,
    message_thread_id=None,
    reply_parameters=None,
    link_preview_options=None,
    business_connection_id=None,
):
    method_url = r"sendMessage"
    payload = {"chat_id": str(chat_id), "text": text}
    if link_preview_options is not None:
        payload["link_preview_options"] = link_preview_options.to_json()
    if reply_markup:
        payload["reply_markup"] = _convert_markup(reply_markup)
    if parse_mode:
        payload["parse_mode"] = parse_mode
    if disable_notification is not None:
        payload["disable_notification"] = disable_notification
    if timeout:
        payload["timeout"] = timeout
    if entities:
        payload["entities"] = json.dumps(types.MessageEntity.to_list_of_dicts(entities))
    if protect_content is not None:
        payload["protect_content"] = protect_content
    if message_thread_id:
        payload["message_thread_id"] = message_thread_id
    if reply_parameters is not None:
        payload["reply_parameters"] = reply_parameters.to_json()
    if business_connection_id:
        payload["business_connection_id"] = business_connection_id
    return _make_request(token, method_url, params=payload, method="post")


def set_webhook(
    token,
    url=None,
    certificate=None,
    max_connections=None,
    allowed_updates=None,
    ip_address=None,
    drop_pending_updates=None,
    timeout=None,
    secret_token=None,
):
    method_url = r"setWebhook"
    payload = {
        "url": url if url else "",
    }
    files = None
    if certificate:
        files = {"certificate": certificate}
    if max_connections:
        payload["max_connections"] = max_connections
    if allowed_updates is not None:  # Empty lists should pass
        payload["allowed_updates"] = json.dumps(allowed_updates)
    if ip_address is not None:  # Empty string should pass
        payload["ip_address"] = ip_address
    if drop_pending_updates is not None:  # Any bool value should pass
        payload["drop_pending_updates"] = drop_pending_updates
    if timeout:
        payload["timeout"] = timeout
    if secret_token:
        payload["secret_token"] = secret_token
    return _make_request(token, method_url, params=payload, files=files)


def delete_webhook(token, drop_pending_updates=None, timeout=None):
    method_url = r"deleteWebhook"
    payload = {}
    if drop_pending_updates is not None:  # Any bool value should pass
        payload["drop_pending_updates"] = drop_pending_updates
    if timeout:
        payload["timeout"] = timeout
    return _make_request(token, method_url, params=payload)


def get_webhook_info(token, timeout=None):
    method_url = r"getWebhookInfo"
    payload = {}
    if timeout:
        payload["timeout"] = timeout
    return _make_request(token, method_url, params=payload)


def get_updates(
    token,
    offset=None,
    limit=None,
    timeout=None,
    allowed_updates=None,
    long_polling_timeout=None,
):
    method_url = r"getUpdates"
    payload = {}
    if offset:
        payload["offset"] = offset
    if limit:
        payload["limit"] = limit
    if timeout:
        payload["timeout"] = timeout
    payload["long_polling_timeout"] = (
        long_polling_timeout if long_polling_timeout else LONG_POLLING_TIMEOUT
    )
    if allowed_updates is not None:  # Empty lists should pass
        payload["allowed_updates"] = json.dumps(allowed_updates)
    return _make_request(token, method_url, params=payload)


def get_user_profile_photos(token, user_id, offset=None, limit=None):
    method_url = r"getUserProfilePhotos"
    payload = {"user_id": user_id}
    if offset:
        payload["offset"] = offset
    if limit:
        payload["limit"] = limit
    return _make_request(token, method_url, params=payload)


def set_message_reaction(token, chat_id, message_id, reaction=None, is_big=None):
    method_url = r"setMessageReaction"
    payload = {"chat_id": chat_id, "message_id": message_id}
    if reaction:
        payload["reaction"] = json.dumps([r.to_dict() for r in reaction])
    if is_big is not None:
        payload["is_big"] = is_big
    return _make_request(token, method_url, params=payload)


def get_chat(token, chat_id):
    method_url = r"getChat"
    payload = {"chat_id": chat_id}
    return _make_request(token, method_url, params=payload)


def leave_chat(token, chat_id):
    method_url = r"leaveChat"
    payload = {"chat_id": chat_id}
    return _make_request(token, method_url, params=payload)


def get_chat_administrators(token, chat_id):
    method_url = r"getChatAdministrators"
    payload = {"chat_id": chat_id}
    return _make_request(token, method_url, params=payload)


def get_chat_member_count(token, chat_id):
    method_url = r"getChatMemberCount"
    payload = {"chat_id": chat_id}
    return _make_request(token, method_url, params=payload)


# noinspection PyShadowingBuiltins
def set_sticker_set_thumbnail(token, name, user_id, thumbnail, format):
    method_url = r"setStickerSetThumbnail"
    payload = {"name": name, "user_id": user_id, "format": format}
    files = {}
    if thumbnail:
        if not isinstance(thumbnail, str):
            files["thumbnail"] = thumbnail
        else:
            payload["thumbnail"] = thumbnail
    return _make_request(token, method_url, params=payload, files=files or None)


def replace_sticker_in_set(token, user_id, name, old_sticker, sticker):
    method_url = r"replaceStickerInSet"
    payload = {
        "user_id": user_id,
        "name": name,
        "old_sticker": old_sticker,
        "sticker": sticker.to_json(),
    }
    return _make_request(token, method_url, params=payload)


def set_chat_sticker_set(token, chat_id, sticker_set_name):
    method_url = r"setChatStickerSet"
    payload = {"chat_id": chat_id, "sticker_set_name": sticker_set_name}
    return _make_request(token, method_url, params=payload)


def delete_chat_sticker_set(token, chat_id):
    method_url = r"deleteChatStickerSet"
    payload = {"chat_id": chat_id}
    return _make_request(token, method_url, params=payload)


def get_chat_member(token, chat_id, user_id):
    method_url = r"getChatMember"
    payload = {"chat_id": chat_id, "user_id": user_id}
    return _make_request(token, method_url, params=payload)


def forward_message(
    token,
    chat_id,
    from_chat_id,
    message_id,
    disable_notification=None,
    timeout=None,
    protect_content=None,
    message_thread_id=None,
):
    method_url = r"forwardMessage"
    payload = {
        "chat_id": chat_id,
        "from_chat_id": from_chat_id,
        "message_id": message_id,
    }
    if disable_notification is not None:
        payload["disable_notification"] = disable_notification
    if timeout:
        payload["timeout"] = timeout
    if protect_content is not None:
        payload["protect_content"] = protect_content
    if message_thread_id:
        payload["message_thread_id"] = message_thread_id
    return _make_request(token, method_url, params=payload)


def copy_message(
    token,
    chat_id,
    from_chat_id,
    message_id,
    caption=None,
    parse_mode=None,
    caption_entities=None,
    disable_notification=None,
    reply_markup=None,
    timeout=None,
    protect_content=None,
    message_thread_id=None,
    reply_parameters=None,
):
    method_url = r"copyMessage"
    payload = {
        "chat_id": chat_id,
        "from_chat_id": from_chat_id,
        "message_id": message_id,
    }
    if caption is not None:
        payload["caption"] = caption
    if parse_mode:
        payload["parse_mode"] = parse_mode
    if caption_entities is not None:
        payload["caption_entities"] = json.dumps(
            types.MessageEntity.to_list_of_dicts(caption_entities)
        )
    if disable_notification is not None:
        payload["disable_notification"] = disable_notification
    if reply_parameters is not None:
<<<<<<< HEAD
        payload["reply_parameters"] = reply_parameters.to_json()
=======
        payload['reply_parameters'] = reply_parameters.to_json()
    if reply_markup is not None:
        payload['reply_markup'] = _convert_markup(reply_markup)
>>>>>>> d9c4abe2
    if timeout:
        payload["timeout"] = timeout
    if protect_content is not None:
        payload["protect_content"] = protect_content
    if message_thread_id is not None:
        payload["message_thread_id"] = message_thread_id
    return _make_request(token, method_url, params=payload)


def send_dice(
    token,
    chat_id,
    emoji=None,
    disable_notification=None,
    reply_markup=None,
    timeout=None,
    protect_content=None,
    message_thread_id=None,
    reply_parameters=None,
    business_connection_id=None,
):
    method_url = r"sendDice"
    payload = {"chat_id": chat_id}
    if emoji:
        payload["emoji"] = emoji
    if disable_notification is not None:
        payload["disable_notification"] = disable_notification
    if reply_markup:
        payload["reply_markup"] = _convert_markup(reply_markup)
    if timeout:
        payload["timeout"] = timeout
    if protect_content is not None:
        payload["protect_content"] = protect_content
    if message_thread_id:
        payload["message_thread_id"] = message_thread_id
    if reply_parameters is not None:
        payload["reply_parameters"] = reply_parameters.to_json()
    if business_connection_id:
        payload["business_connection_id"] = business_connection_id
    return _make_request(token, method_url, params=payload)


def send_photo(
    token,
    chat_id,
    photo,
    caption=None,
    reply_markup=None,
    parse_mode=None,
    disable_notification=None,
    timeout=None,
    caption_entities=None,
    protect_content=None,
    message_thread_id=None,
    has_spoiler=None,
    reply_parameters=None,
    business_connection_id=None,
):
    method_url = r"sendPhoto"
    payload = {"chat_id": chat_id}
    files = None
    if util.is_string(photo):
        payload["photo"] = photo
    elif util.is_pil_image(photo):
        files = {"photo": util.pil_image_to_file(photo)}
    else:
        files = {"photo": photo}
    if caption:
        payload["caption"] = caption
    if reply_markup:
        payload["reply_markup"] = _convert_markup(reply_markup)
    if parse_mode:
        payload["parse_mode"] = parse_mode
    if disable_notification is not None:
        payload["disable_notification"] = disable_notification
    if timeout:
        payload["timeout"] = timeout
    if caption_entities:
        payload["caption_entities"] = json.dumps(
            types.MessageEntity.to_list_of_dicts(caption_entities)
        )
    if protect_content is not None:
        payload["protect_content"] = protect_content
    if message_thread_id is not None:
        payload["message_thread_id"] = message_thread_id
    if has_spoiler is not None:
        payload["has_spoiler"] = has_spoiler
    if reply_parameters is not None:
        payload["reply_parameters"] = reply_parameters.to_json()
    if business_connection_id:
        payload["business_connection_id"] = business_connection_id
    return _make_request(token, method_url, params=payload, files=files, method="post")


def send_media_group(
    token,
    chat_id,
    media,
    disable_notification=None,
    timeout=None,
    protect_content=None,
    message_thread_id=None,
    reply_parameters=None,
    business_connection_id=None,
):
    method_url = r"sendMediaGroup"
    media_json, files = convert_input_media_array(media)
    payload = {"chat_id": chat_id, "media": media_json}
    if disable_notification is not None:
        payload["disable_notification"] = disable_notification
    if timeout:
        payload["timeout"] = timeout
    if protect_content is not None:
        payload["protect_content"] = protect_content
    if message_thread_id is not None:
        payload["message_thread_id"] = message_thread_id
    if reply_parameters is not None:
        payload["reply_parameters"] = reply_parameters.to_json()
    if business_connection_id:
        payload["business_connection_id"] = business_connection_id
    return _make_request(
        token,
        method_url,
        params=payload,
        method="post" if files else "get",
        files=files if files else None,
    )


def send_location(
    token,
    chat_id,
    latitude,
    longitude,
    live_period=None,
    reply_markup=None,
    disable_notification=None,
    timeout=None,
    horizontal_accuracy=None,
    heading=None,
    proximity_alert_radius=None,
    protect_content=None,
    message_thread_id=None,
    reply_parameters=None,
    business_connection_id=None,
):
    method_url = r"sendLocation"
    payload = {"chat_id": chat_id, "latitude": latitude, "longitude": longitude}
    if live_period:
        payload["live_period"] = live_period
    if horizontal_accuracy:
        payload["horizontal_accuracy"] = horizontal_accuracy
    if heading:
        payload["heading"] = heading
    if proximity_alert_radius:
        payload["proximity_alert_radius"] = proximity_alert_radius
    if reply_markup:
        payload["reply_markup"] = _convert_markup(reply_markup)
    if disable_notification is not None:
        payload["disable_notification"] = disable_notification
    if timeout:
        payload["timeout"] = timeout
    if protect_content is not None:
        payload["protect_content"] = protect_content
    if message_thread_id is not None:
        payload["message_thread_id"] = message_thread_id
    if reply_parameters is not None:
        payload["reply_parameters"] = reply_parameters.to_json()
    if business_connection_id:
        payload["business_connection_id"] = business_connection_id
    return _make_request(token, method_url, params=payload)


def edit_message_live_location(
<<<<<<< HEAD
    token,
    latitude,
    longitude,
    chat_id=None,
    message_id=None,
    inline_message_id=None,
    reply_markup=None,
    timeout=None,
    horizontal_accuracy=None,
    heading=None,
    proximity_alert_radius=None,
):
    method_url = r"editMessageLiveLocation"
    payload = {"latitude": latitude, "longitude": longitude}
=======
        token, latitude, longitude, chat_id=None, message_id=None, inline_message_id=None, reply_markup=None,
        timeout=None, horizontal_accuracy=None, heading=None, proximity_alert_radius=None, live_period=None):
    method_url = r'editMessageLiveLocation'
    payload = {'latitude': latitude, 'longitude': longitude}
>>>>>>> d9c4abe2
    if chat_id:
        payload["chat_id"] = chat_id
    if message_id:
        payload["message_id"] = message_id
    if horizontal_accuracy:
        payload["horizontal_accuracy"] = horizontal_accuracy
    if heading:
        payload["heading"] = heading
    if proximity_alert_radius:
<<<<<<< HEAD
        payload["proximity_alert_radius"] = proximity_alert_radius
=======
        payload['proximity_alert_radius'] = proximity_alert_radius
    if live_period:
        payload['live_period'] = live_period
>>>>>>> d9c4abe2
    if inline_message_id:
        payload["inline_message_id"] = inline_message_id
    if reply_markup:
        payload["reply_markup"] = _convert_markup(reply_markup)
    if timeout:
        payload["timeout"] = timeout
    return _make_request(token, method_url, params=payload)


def stop_message_live_location(
    token,
    chat_id=None,
    message_id=None,
    inline_message_id=None,
    reply_markup=None,
    timeout=None,
):
    method_url = r"stopMessageLiveLocation"
    payload = {}
    if chat_id:
        payload["chat_id"] = chat_id
    if message_id:
        payload["message_id"] = message_id
    if inline_message_id:
        payload["inline_message_id"] = inline_message_id
    if reply_markup:
        payload["reply_markup"] = _convert_markup(reply_markup)
    if timeout:
        payload["timeout"] = timeout
    return _make_request(token, method_url, params=payload)


def send_venue(
    token,
    chat_id,
    latitude,
    longitude,
    title,
    address,
    foursquare_id=None,
    foursquare_type=None,
    disable_notification=None,
    reply_markup=None,
    timeout=None,
    google_place_id=None,
    google_place_type=None,
    protect_content=None,
    message_thread_id=None,
    reply_parameters=None,
    business_connection_id=None,
):
    method_url = r"sendVenue"
    payload = {
        "chat_id": chat_id,
        "latitude": latitude,
        "longitude": longitude,
        "title": title,
        "address": address,
    }
    if foursquare_id:
        payload["foursquare_id"] = foursquare_id
    if foursquare_type:
        payload["foursquare_type"] = foursquare_type
    if disable_notification is not None:
        payload["disable_notification"] = disable_notification
    if reply_markup:
        payload["reply_markup"] = _convert_markup(reply_markup)
    if timeout:
        payload["timeout"] = timeout
    if google_place_id:
        payload["google_place_id"] = google_place_id
    if google_place_type:
        payload["google_place_type"] = google_place_type
    if protect_content is not None:
        payload["protect_content"] = protect_content
    if message_thread_id is not None:
        payload["message_thread_id"] = message_thread_id
    if reply_parameters is not None:
        payload["reply_parameters"] = reply_parameters.to_json()
    if business_connection_id:
        payload["business_connection_id"] = business_connection_id
    return _make_request(token, method_url, params=payload)


def send_contact(
    token,
    chat_id,
    phone_number,
    first_name,
    last_name=None,
    vcard=None,
    disable_notification=None,
    reply_markup=None,
    timeout=None,
    protect_content=None,
    message_thread_id=None,
    reply_parameters=None,
    business_connection_id=None,
):
    method_url = r"sendContact"
    payload = {
        "chat_id": chat_id,
        "phone_number": phone_number,
        "first_name": first_name,
    }
    if last_name:
        payload["last_name"] = last_name
    if vcard:
        payload["vcard"] = vcard
    if disable_notification is not None:
        payload["disable_notification"] = disable_notification
    if reply_markup:
        payload["reply_markup"] = _convert_markup(reply_markup)
    if timeout:
        payload["timeout"] = timeout
    if protect_content is not None:
        payload["protect_content"] = protect_content
    if message_thread_id is not None:
        payload["message_thread_id"] = message_thread_id
    if reply_parameters is not None:
        payload["reply_parameters"] = reply_parameters.to_json()
    if business_connection_id:
        payload["business_connection_id"] = business_connection_id

    return _make_request(token, method_url, params=payload)


def send_chat_action(
    token,
    chat_id,
    action,
    timeout=None,
    message_thread_id=None,
    business_connection_id=None,
):
    method_url = r"sendChatAction"
    payload = {"chat_id": chat_id, "action": action}
    if timeout:
        payload["timeout"] = timeout
    if message_thread_id is not None:
        payload["message_thread_id"] = message_thread_id
    if business_connection_id:
        payload["business_connection_id"] = business_connection_id
    return _make_request(token, method_url, params=payload)


def send_video(
    token,
    chat_id,
    data,
    duration=None,
    caption=None,
    reply_markup=None,
    parse_mode=None,
    supports_streaming=None,
    disable_notification=None,
    timeout=None,
    thumbnail=None,
    width=None,
    height=None,
    caption_entities=None,
    protect_content=None,
    message_thread_id=None,
    has_spoiler=None,
    reply_parameters=None,
    business_connection_id=None,
):
    method_url = r"sendVideo"
    payload = {"chat_id": chat_id}
    files = None
    if not util.is_string(data):
        files = {"video": data}
    else:
        payload["video"] = data
    if duration:
        payload["duration"] = duration
    if caption:
        payload["caption"] = caption
    if reply_markup:
        payload["reply_markup"] = _convert_markup(reply_markup)
    if parse_mode:
        payload["parse_mode"] = parse_mode
    if supports_streaming is not None:
        payload["supports_streaming"] = supports_streaming
    if disable_notification is not None:
        payload["disable_notification"] = disable_notification
    if timeout:
        payload["timeout"] = timeout
    if thumbnail:
        if not util.is_string(thumbnail):
            if files:
                files["thumbnail"] = thumbnail
            else:
                files = {"thumbnail": thumbnail}
        else:
            payload["thumbnail"] = thumbnail
    if width:
        payload["width"] = width
    if height:
        payload["height"] = height
    if caption_entities:
        payload["caption_entities"] = json.dumps(
            types.MessageEntity.to_list_of_dicts(caption_entities)
        )
    if protect_content is not None:
        payload["protect_content"] = protect_content
    if message_thread_id:
        payload["message_thread_id"] = message_thread_id
    if has_spoiler is not None:
        payload["has_spoiler"] = has_spoiler
    if reply_parameters is not None:
        payload["reply_parameters"] = reply_parameters.to_json()
    if business_connection_id:
        payload["business_connection_id"] = business_connection_id

    return _make_request(token, method_url, params=payload, files=files, method="post")


def send_animation(
    token,
    chat_id,
    data,
    duration=None,
    caption=None,
    reply_markup=None,
    parse_mode=None,
    disable_notification=None,
    timeout=None,
    thumbnail=None,
    caption_entities=None,
    protect_content=None,
    width=None,
    height=None,
    message_thread_id=None,
    reply_parameters=None,
    has_spoiler=None,
    business_connection_id=None,
):
    method_url = r"sendAnimation"
    payload = {"chat_id": chat_id}
    files = None
    if not util.is_string(data):
        files = {"animation": data}
    else:
        payload["animation"] = data
    if duration:
        payload["duration"] = duration
    if caption:
        payload["caption"] = caption
    if reply_markup:
        payload["reply_markup"] = _convert_markup(reply_markup)
    if parse_mode:
        payload["parse_mode"] = parse_mode
    if disable_notification is not None:
        payload["disable_notification"] = disable_notification
    if timeout:
        payload["timeout"] = timeout
    if thumbnail:
        if not util.is_string(thumbnail):
            if files:
                files["thumbnail"] = thumbnail
            else:
                files = {"thumbnail": thumbnail}
        else:
            payload["thumbnail"] = thumbnail
    if caption_entities:
        payload["caption_entities"] = json.dumps(
            types.MessageEntity.to_list_of_dicts(caption_entities)
        )
    if protect_content is not None:
        payload["protect_content"] = protect_content
    if width:
        payload["width"] = width
    if height:
        payload["height"] = height
    if message_thread_id:
        payload["message_thread_id"] = message_thread_id
    if has_spoiler is not None:
        payload["has_spoiler"] = has_spoiler
    if reply_parameters is not None:
        payload["reply_parameters"] = reply_parameters.to_json()
    if business_connection_id:
        payload["business_connection_id"] = business_connection_id
    return _make_request(token, method_url, params=payload, files=files, method="post")


def send_voice(
    token,
    chat_id,
    voice,
    caption=None,
    duration=None,
    reply_markup=None,
    parse_mode=None,
    disable_notification=None,
    timeout=None,
    caption_entities=None,
    protect_content=None,
    message_thread_id=None,
    reply_parameters=None,
    business_connection_id=None,
):
    method_url = r"sendVoice"
    payload = {"chat_id": chat_id}
    files = None
    if not util.is_string(voice):
        files = {"voice": voice}
    else:
        payload["voice"] = voice
    if caption:
        payload["caption"] = caption
    if duration:
        payload["duration"] = duration
    if reply_markup:
        payload["reply_markup"] = _convert_markup(reply_markup)
    if parse_mode:
        payload["parse_mode"] = parse_mode
    if disable_notification is not None:
        payload["disable_notification"] = disable_notification
    if timeout:
        payload["timeout"] = timeout
    if caption_entities:
        payload["caption_entities"] = json.dumps(
            types.MessageEntity.to_list_of_dicts(caption_entities)
        )
    if protect_content is not None:
        payload["protect_content"] = protect_content
    if message_thread_id:
        payload["message_thread_id"] = message_thread_id
    if reply_parameters is not None:
        payload["reply_parameters"] = reply_parameters.to_json()
    if business_connection_id:
        payload["business_connection_id"] = business_connection_id
    return _make_request(token, method_url, params=payload, files=files, method="post")


def send_video_note(
    token,
    chat_id,
    data,
    duration=None,
    length=None,
    reply_markup=None,
    disable_notification=None,
    timeout=None,
    thumbnail=None,
    protect_content=None,
    message_thread_id=None,
    reply_parameters=None,
    business_connection_id=None,
):
    method_url = r"sendVideoNote"
    payload = {"chat_id": chat_id}
    files = None
    if not util.is_string(data):
        files = {"video_note": data}
    else:
        payload["video_note"] = data
    if duration:
        payload["duration"] = duration
    if length and (str(length).isdigit() and int(length) <= 639):
        payload["length"] = length
    else:
        payload["length"] = 639  # seems like it is MAX length size
    if reply_markup:
        payload["reply_markup"] = _convert_markup(reply_markup)
    if disable_notification is not None:
        payload["disable_notification"] = disable_notification
    if timeout:
        payload["timeout"] = timeout
    if thumbnail:
        if not util.is_string(thumbnail):
            if files:
                files["thumbnail"] = thumbnail
            else:
                files = {"thumbnail": thumbnail}
        else:
            payload["thumbnail"] = thumbnail
    if protect_content is not None:
        payload["protect_content"] = protect_content
    if message_thread_id:
        payload["message_thread_id"] = message_thread_id
    if reply_parameters is not None:
        payload["reply_parameters"] = reply_parameters.to_json()
    if business_connection_id:
        payload["business_connection_id"] = business_connection_id
    return _make_request(token, method_url, params=payload, files=files, method="post")


def send_audio(
    token,
    chat_id,
    audio,
    caption=None,
    duration=None,
    performer=None,
    title=None,
    reply_markup=None,
    parse_mode=None,
    disable_notification=None,
    timeout=None,
    thumbnail=None,
    caption_entities=None,
    protect_content=None,
    message_thread_id=None,
    reply_parameters=None,
    business_connection_id=None,
):
    method_url = r"sendAudio"
    payload = {"chat_id": chat_id}
    files = None
    if not util.is_string(audio):
        files = {"audio": audio}
    else:
        payload["audio"] = audio
    if caption:
        payload["caption"] = caption
    if duration:
        payload["duration"] = duration
    if performer:
        payload["performer"] = performer
    if title:
        payload["title"] = title
    if reply_markup:
        payload["reply_markup"] = _convert_markup(reply_markup)
    if parse_mode:
        payload["parse_mode"] = parse_mode
    if disable_notification is not None:
        payload["disable_notification"] = disable_notification
    if timeout:
        payload["timeout"] = timeout
    if thumbnail:
        if not util.is_string(thumbnail):
            if files:
                files["thumbnail"] = thumbnail
            else:
                files = {"thumbnail": thumbnail}
        else:
            payload["thumbnail"] = thumbnail
    if caption_entities:
        payload["caption_entities"] = json.dumps(
            types.MessageEntity.to_list_of_dicts(caption_entities)
        )
    if protect_content is not None:
        payload["protect_content"] = protect_content
    if message_thread_id:
        payload["message_thread_id"] = message_thread_id
    if reply_parameters is not None:
        payload["reply_parameters"] = reply_parameters.to_json()
    if business_connection_id:
        payload["business_connection_id"] = business_connection_id
    return _make_request(token, method_url, params=payload, files=files, method="post")


def send_data(
    token,
    chat_id,
    data,
    data_type,
    reply_markup=None,
    parse_mode=None,
    disable_notification=None,
    timeout=None,
    caption=None,
    thumbnail=None,
    caption_entities=None,
    disable_content_type_detection=None,
    visible_file_name=None,
    protect_content=None,
    message_thread_id=None,
    emoji=None,
    reply_parameters=None,
    business_connection_id=None,
):
    method_url = get_method_by_type(data_type)
    payload = {"chat_id": chat_id}
    files = None
    if not util.is_string(data):
        file_data = data
        if visible_file_name:
            file_data = (visible_file_name, data)
        files = {data_type: file_data}
    else:
        payload[data_type] = data
    if reply_markup:
        payload["reply_markup"] = _convert_markup(reply_markup)
    if parse_mode and data_type == "document":
        payload["parse_mode"] = parse_mode
    if disable_notification is not None:
        payload["disable_notification"] = disable_notification
    if timeout:
        payload["timeout"] = timeout
    if caption:
        payload["caption"] = caption
    if thumbnail:
        if not util.is_string(thumbnail):
            if files:
                files["thumbnail"] = thumbnail
            else:
                files = {"thumbnail": thumbnail}
        else:
            payload["thumbnail"] = thumbnail
    if caption_entities:
        payload["caption_entities"] = json.dumps(
            types.MessageEntity.to_list_of_dicts(caption_entities)
        )
    if protect_content is not None:
        payload["protect_content"] = protect_content
    if method_url == "sendDocument" and disable_content_type_detection is not None:
        payload["disable_content_type_detection"] = disable_content_type_detection
    if message_thread_id:
        payload["message_thread_id"] = message_thread_id
    if emoji:
        payload["emoji"] = emoji
    if reply_parameters is not None:
        payload["reply_parameters"] = reply_parameters.to_json()
    if business_connection_id:
        payload["business_connection_id"] = business_connection_id
    return _make_request(token, method_url, params=payload, files=files, method="post")


def get_method_by_type(data_type):
    if data_type == "document":
        return r"sendDocument"
    if data_type == "sticker":
        return r"sendSticker"


def ban_chat_member(token, chat_id, user_id, until_date=None, revoke_messages=None):
    method_url = "banChatMember"
    payload = {"chat_id": chat_id, "user_id": user_id}
    if isinstance(until_date, datetime):
        payload["until_date"] = until_date.timestamp()
    else:
        payload["until_date"] = until_date
    if revoke_messages is not None:
        payload["revoke_messages"] = revoke_messages
    return _make_request(token, method_url, params=payload, method="post")


def unban_chat_member(token, chat_id, user_id, only_if_banned):
    method_url = "unbanChatMember"
    payload = {"chat_id": chat_id, "user_id": user_id}
    if only_if_banned is not None:  # None / True / False
        payload["only_if_banned"] = only_if_banned
    return _make_request(token, method_url, params=payload, method="post")


def restrict_chat_member(
    token,
    chat_id,
    user_id,
    permissions,
    until_date=None,
    use_independent_chat_permissions=None,
):
    method_url = "restrictChatMember"
    payload = {
        "chat_id": chat_id,
        "user_id": user_id,
        "permissions": permissions.to_json(),
    }

    if use_independent_chat_permissions is not None:
        payload["use_independent_chat_permissions"] = use_independent_chat_permissions
    if until_date is not None:
        if isinstance(until_date, datetime):
            payload["until_date"] = until_date.timestamp()
        else:
            payload["until_date"] = until_date

    return _make_request(token, method_url, params=payload, method="post")


def promote_chat_member(
    token,
    chat_id,
    user_id,
    can_change_info=None,
    can_post_messages=None,
    can_edit_messages=None,
    can_delete_messages=None,
    can_invite_users=None,
    can_restrict_members=None,
    can_pin_messages=None,
    can_promote_members=None,
    is_anonymous=None,
    can_manage_chat=None,
    can_manage_video_chats=None,
    can_manage_topics=None,
    can_post_stories=None,
    can_edit_stories=None,
    can_delete_stories=None,
):
    method_url = "promoteChatMember"
    payload = {"chat_id": chat_id, "user_id": user_id}
    if can_change_info is not None:
        payload["can_change_info"] = can_change_info
    if can_post_messages is not None:
        payload["can_post_messages"] = can_post_messages
    if can_edit_messages is not None:
        payload["can_edit_messages"] = can_edit_messages
    if can_delete_messages is not None:
        payload["can_delete_messages"] = can_delete_messages
    if can_invite_users is not None:
        payload["can_invite_users"] = can_invite_users
    if can_restrict_members is not None:
        payload["can_restrict_members"] = can_restrict_members
    if can_pin_messages is not None:
        payload["can_pin_messages"] = can_pin_messages
    if can_promote_members is not None:
        payload["can_promote_members"] = can_promote_members
    if is_anonymous is not None:
        payload["is_anonymous"] = is_anonymous
    if can_manage_chat is not None:
        payload["can_manage_chat"] = can_manage_chat
    if can_manage_video_chats is not None:
        payload["can_manage_video_chats"] = can_manage_video_chats
    if can_manage_topics is not None:
        payload["can_manage_topics"] = can_manage_topics
    if can_post_stories is not None:
        payload["can_post_stories"] = can_post_stories
    if can_edit_stories is not None:
        payload["can_edit_stories"] = can_edit_stories
    if can_delete_stories is not None:
        payload["can_delete_stories"] = can_delete_stories
    return _make_request(token, method_url, params=payload, method="post")


def set_chat_administrator_custom_title(token, chat_id, user_id, custom_title):
    method_url = "setChatAdministratorCustomTitle"
    payload = {"chat_id": chat_id, "user_id": user_id, "custom_title": custom_title}
    return _make_request(token, method_url, params=payload, method="post")


def ban_chat_sender_chat(token, chat_id, sender_chat_id):
    method_url = "banChatSenderChat"
    payload = {"chat_id": chat_id, "sender_chat_id": sender_chat_id}
    return _make_request(token, method_url, params=payload, method="post")


def unban_chat_sender_chat(token, chat_id, sender_chat_id):
    method_url = "unbanChatSenderChat"
    payload = {"chat_id": chat_id, "sender_chat_id": sender_chat_id}
    return _make_request(token, method_url, params=payload, method="post")


def set_chat_permissions(
    token, chat_id, permissions, use_independent_chat_permissions=None
):
    method_url = "setChatPermissions"
    payload = {"chat_id": chat_id, "permissions": permissions.to_json()}
    if use_independent_chat_permissions is not None:
        payload["use_independent_chat_permissions"] = use_independent_chat_permissions
    return _make_request(token, method_url, params=payload, method="post")


def create_chat_invite_link(
    token, chat_id, name, expire_date, member_limit, creates_join_request
):
    method_url = "createChatInviteLink"
    payload = {"chat_id": chat_id}

    if expire_date is not None:
        if isinstance(expire_date, datetime):
            payload["expire_date"] = expire_date.timestamp()
        else:
            payload["expire_date"] = expire_date
    if member_limit:
        payload["member_limit"] = member_limit
    if creates_join_request is not None:
        payload["creates_join_request"] = creates_join_request
    if name:
        payload["name"] = name

    return _make_request(token, method_url, params=payload, method="post")


def edit_chat_invite_link(
    token, chat_id, invite_link, name, expire_date, member_limit, creates_join_request
):
    method_url = "editChatInviteLink"
    payload = {"chat_id": chat_id, "invite_link": invite_link}

    if expire_date is not None:
        if isinstance(expire_date, datetime):
            payload["expire_date"] = expire_date.timestamp()
        else:
            payload["expire_date"] = expire_date

    if member_limit is not None:
        payload["member_limit"] = member_limit
    if name:
        payload["name"] = name
    if creates_join_request is not None:
        payload["creates_join_request"] = creates_join_request

    return _make_request(token, method_url, params=payload, method="post")


def revoke_chat_invite_link(token, chat_id, invite_link):
    method_url = "revokeChatInviteLink"
    payload = {"chat_id": chat_id, "invite_link": invite_link}
    return _make_request(token, method_url, params=payload, method="post")


def export_chat_invite_link(token, chat_id):
    method_url = "exportChatInviteLink"
    payload = {"chat_id": chat_id}
    return _make_request(token, method_url, params=payload, method="post")


def approve_chat_join_request(token, chat_id, user_id):
    method_url = "approveChatJoinRequest"
    payload = {"chat_id": chat_id, "user_id": user_id}
    return _make_request(token, method_url, params=payload, method="post")


def decline_chat_join_request(token, chat_id, user_id):
    method_url = "declineChatJoinRequest"
    payload = {"chat_id": chat_id, "user_id": user_id}
    return _make_request(token, method_url, params=payload, method="post")


def set_chat_photo(token, chat_id, photo):
    method_url = "setChatPhoto"
    payload = {"chat_id": chat_id}
    files = None
    if util.is_string(photo):
        payload["photo"] = photo
    elif util.is_pil_image(photo):
        files = {"photo": util.pil_image_to_file(photo)}
    else:
        files = {"photo": photo}
    return _make_request(token, method_url, params=payload, files=files, method="post")


def delete_chat_photo(token, chat_id):
    method_url = "deleteChatPhoto"
    payload = {"chat_id": chat_id}
    return _make_request(token, method_url, params=payload, method="post")


def set_chat_title(token, chat_id, title):
    method_url = "setChatTitle"
    payload = {"chat_id": chat_id, "title": title}
    return _make_request(token, method_url, params=payload, method="post")


def set_my_description(token, description=None, language_code=None):
    method_url = r"setMyDescription"
    payload = {}
    if description is not None:
        payload["description"] = description
    if language_code is not None:
        payload["language_code"] = language_code
    return _make_request(token, method_url, params=payload, method="post")


def get_my_description(token, language_code=None):
    method_url = r"getMyDescription"
    payload = {}
    if language_code:
        payload["language_code"] = language_code
    return _make_request(token, method_url, params=payload)


def set_my_short_description(token, short_description=None, language_code=None):
    method_url = r"setMyShortDescription"
    payload = {}
    if short_description is not None:
        payload["short_description"] = short_description
    if language_code is not None:
        payload["language_code"] = language_code
    return _make_request(token, method_url, params=payload, method="post")


def get_my_short_description(token, language_code=None):
    method_url = r"getMyShortDescription"
    payload = {}
    if language_code:
        payload["language_code"] = language_code
    return _make_request(token, method_url, params=payload)


def get_my_commands(token, scope=None, language_code=None):
    method_url = r"getMyCommands"
    payload = {}
    if scope:
        payload["scope"] = scope.to_json()
    if language_code:
        payload["language_code"] = language_code
    return _make_request(token, method_url, params=payload)


def set_my_name(token, name=None, language_code=None):
    method_url = r"setMyName"
    payload = {}
    if name is not None:
        payload["name"] = name
    if language_code is not None:
        payload["language_code"] = language_code
    return _make_request(token, method_url, params=payload, method="post")


def get_my_name(token, language_code=None):
    method_url = r"getMyName"
    payload = {}
    if language_code is not None:
        payload["language_code"] = language_code
    return _make_request(token, method_url, params=payload)


def set_chat_menu_button(token, chat_id=None, menu_button=None):
    method_url = r"setChatMenuButton"
    payload = {}
    if chat_id:
        payload["chat_id"] = chat_id
    if menu_button:
        payload["menu_button"] = menu_button.to_json()
    return _make_request(token, method_url, params=payload, method="post")


def get_chat_menu_button(token, chat_id=None):
    method_url = r"getChatMenuButton"
    payload = {}
    if chat_id:
        payload["chat_id"] = chat_id
    return _make_request(token, method_url, params=payload, method="post")


def set_my_default_administrator_rights(token, rights=None, for_channels=None):
    method_url = r"setMyDefaultAdministratorRights"
    payload = {}
    if rights:
        payload["rights"] = rights.to_json()
    if for_channels is not None:
        payload["for_channels"] = for_channels
    return _make_request(token, method_url, params=payload, method="post")


def get_my_default_administrator_rights(token, for_channels=None):
    method_url = r"getMyDefaultAdministratorRights"
    payload = {}
    if for_channels:
        payload["for_channels"] = for_channels
    return _make_request(token, method_url, params=payload, method="post")


def set_my_commands(token, commands, scope=None, language_code=None):
    method_url = r"setMyCommands"
    payload = {"commands": _convert_list_json_serializable(commands)}
    if scope:
        payload["scope"] = scope.to_json()
    if language_code:
        payload["language_code"] = language_code
    return _make_request(token, method_url, params=payload, method="post")


def get_business_connection(token, business_connection_id):
    method_url = "getBusinessConnection"
    payload = {"business_connection_id": business_connection_id}
    return _make_request(token, method_url, params=payload, method="post")


def delete_my_commands(token, scope=None, language_code=None):
    method_url = r"deleteMyCommands"
    payload = {}
    if scope:
        payload["scope"] = scope.to_json()
    if language_code:
        payload["language_code"] = language_code
    return _make_request(token, method_url, params=payload, method="post")


def set_chat_description(token, chat_id, description):
    method_url = "setChatDescription"
    payload = {"chat_id": chat_id}
    if description is not None:  # Allow empty strings
        payload["description"] = description
    return _make_request(token, method_url, params=payload, method="post")


def pin_chat_message(token, chat_id, message_id, disable_notification=None):
    method_url = "pinChatMessage"
    payload = {"chat_id": chat_id, "message_id": message_id}
    if disable_notification is not None:
        payload["disable_notification"] = disable_notification
    return _make_request(token, method_url, params=payload, method="post")


def unpin_chat_message(token, chat_id, message_id):
    method_url = "unpinChatMessage"
    payload = {"chat_id": chat_id}
    if message_id:
        payload["message_id"] = message_id
    return _make_request(token, method_url, params=payload, method="post")


def unpin_all_chat_messages(token, chat_id):
    method_url = "unpinAllChatMessages"
    payload = {"chat_id": chat_id}
    return _make_request(token, method_url, params=payload, method="post")


# Updating messages


def edit_message_text(
    token,
    text,
    chat_id=None,
    message_id=None,
    inline_message_id=None,
    parse_mode=None,
    entities=None,
    reply_markup=None,
    link_preview_options=None,
):
    method_url = r"editMessageText"
    payload = {"text": text}
    if chat_id:
        payload["chat_id"] = chat_id
    if message_id:
        payload["message_id"] = message_id
    if inline_message_id:
        payload["inline_message_id"] = inline_message_id
    if parse_mode:
        payload["parse_mode"] = parse_mode
    if entities:
        payload["entities"] = json.dumps(types.MessageEntity.to_list_of_dicts(entities))
    if reply_markup:
        payload["reply_markup"] = _convert_markup(reply_markup)
    if link_preview_options is not None:
        payload["link_preview_options"] = link_preview_options.to_json()
    return _make_request(token, method_url, params=payload, method="post")


def edit_message_caption(
    token,
    caption,
    chat_id=None,
    message_id=None,
    inline_message_id=None,
    parse_mode=None,
    caption_entities=None,
    reply_markup=None,
):
    method_url = r"editMessageCaption"
    payload = {"caption": caption}
    if chat_id:
        payload["chat_id"] = chat_id
    if message_id:
        payload["message_id"] = message_id
    if inline_message_id:
        payload["inline_message_id"] = inline_message_id
    if parse_mode:
        payload["parse_mode"] = parse_mode
    if caption_entities:
        payload["caption_entities"] = json.dumps(
            types.MessageEntity.to_list_of_dicts(caption_entities)
        )
    if reply_markup:
        payload["reply_markup"] = _convert_markup(reply_markup)
    return _make_request(token, method_url, params=payload, method="post")


def edit_message_media(
    token,
    media,
    chat_id=None,
    message_id=None,
    inline_message_id=None,
    reply_markup=None,
):
    method_url = r"editMessageMedia"
    media_json, file = convert_input_media(media)
    payload = {"media": media_json}
    if chat_id:
        payload["chat_id"] = chat_id
    if message_id:
        payload["message_id"] = message_id
    if inline_message_id:
        payload["inline_message_id"] = inline_message_id
    if reply_markup:
        payload["reply_markup"] = _convert_markup(reply_markup)
    return _make_request(
        token, method_url, params=payload, files=file, method="post" if file else "get"
    )


def edit_message_reply_markup(
    token, chat_id=None, message_id=None, inline_message_id=None, reply_markup=None
):
    method_url = r"editMessageReplyMarkup"
    payload = {}
    if chat_id:
        payload["chat_id"] = chat_id
    if message_id:
        payload["message_id"] = message_id
    if inline_message_id:
        payload["inline_message_id"] = inline_message_id
    if reply_markup:
        payload["reply_markup"] = _convert_markup(reply_markup)
    return _make_request(token, method_url, params=payload, method="post")


def delete_message(token, chat_id, message_id, timeout=None):
    method_url = r"deleteMessage"
    payload = {"chat_id": chat_id, "message_id": message_id}
    if timeout:
        payload["timeout"] = timeout
    return _make_request(token, method_url, params=payload, method="post")


# Game


def send_game(
    token,
    chat_id,
    game_short_name,
    disable_notification=None,
    reply_markup=None,
    timeout=None,
    protect_content=None,
    message_thread_id=None,
    reply_parameters=None,
    business_connection_id=None,
):
    method_url = r"sendGame"
    payload = {"chat_id": chat_id, "game_short_name": game_short_name}
    if disable_notification is not None:
        payload["disable_notification"] = disable_notification
    if reply_markup:
        payload["reply_markup"] = _convert_markup(reply_markup)
    if timeout:
        payload["timeout"] = timeout
    if protect_content is not None:
        payload["protect_content"] = protect_content
    if message_thread_id:
        payload["message_thread_id"] = message_thread_id
    if reply_parameters is not None:
        payload["reply_parameters"] = reply_parameters.to_json()
    if business_connection_id:
        payload["business_connection_id"] = business_connection_id
    return _make_request(token, method_url, params=payload)


# https://core.telegram.org/bots/api#setgamescore
def set_game_score(
    token,
    user_id,
    score,
    force=None,
    disable_edit_message=None,
    chat_id=None,
    message_id=None,
    inline_message_id=None,
):
    """
    Use this method to set the score of the specified user in a game. On success, if the message was sent by the bot, returns the edited Message, otherwise returns True. Returns an error, if the new score is not greater than the user's current score in the chat.
    :param token: Bot's token (you don't need to fill this)
    :param user_id: User identifier
    :param score: New score, must be non-negative
    :param force: (Optional) Pass True, if the high score is allowed to decrease. This can be useful when fixing mistakes or banning cheaters
    :param disable_edit_message: (Optional) Pass True, if the game message should not be automatically edited to include the current scoreboard
    :param chat_id: (Optional, required if inline_message_id is not specified) Unique identifier for the target chat (or username of the target channel in the format @channelusername)
    :param message_id: (Optional, required if inline_message_id is not specified) Unique identifier of the sent message
    :param inline_message_id: (Optional, required if chat_id and message_id are not specified) Identifier of the inline message
    :return:
    """
    method_url = r"setGameScore"
    payload = {"user_id": user_id, "score": score}
    if force is not None:
        payload["force"] = force
    if chat_id:
        payload["chat_id"] = chat_id
    if message_id:
        payload["message_id"] = message_id
    if inline_message_id:
        payload["inline_message_id"] = inline_message_id
    if disable_edit_message is not None:
        payload["disable_edit_message"] = disable_edit_message
    return _make_request(token, method_url, params=payload)


# https://core.telegram.org/bots/api#getgamehighscores
def get_game_high_scores(
    token, user_id, chat_id=None, message_id=None, inline_message_id=None
):
    """
    Use this method to get data for high score tables. Will return the score of the specified user and several of his neighbors in a game. On success, returns an Array of GameHighScore objects.
    This method will currently return scores for the target user, plus two of his closest neighbors on each side. Will also return the top three users if the user and his neighbors are not among them. Please note that this behavior is subject to change.
    :param token: Bot's token (you don't need to fill this)
    :param user_id: Target user id
    :param chat_id: (Optional, required if inline_message_id is not specified) Unique identifier for the target chat (or username of the target channel in the format @channelusername)
    :param message_id: (Optional, required if inline_message_id is not specified) Unique identifier of the sent message
    :param inline_message_id: (Optional, required if chat_id and message_id are not specified) Identifier of the inline message
    :return:
    """
    method_url = r"getGameHighScores"
    payload = {"user_id": user_id}
    if chat_id:
        payload["chat_id"] = chat_id
    if message_id:
        payload["message_id"] = message_id
    if inline_message_id:
        payload["inline_message_id"] = inline_message_id
    return _make_request(token, method_url, params=payload)


# Payments (https://core.telegram.org/bots/api#payments)


def send_invoice(
    token,
    chat_id,
    title,
    description,
    invoice_payload,
    provider_token,
    currency,
    prices,
    start_parameter=None,
    photo_url=None,
    photo_size=None,
    photo_width=None,
    photo_height=None,
    need_name=None,
    need_phone_number=None,
    need_email=None,
    need_shipping_address=None,
    send_phone_number_to_provider=None,
    send_email_to_provider=None,
    is_flexible=None,
    disable_notification=None,
    reply_markup=None,
    provider_data=None,
    timeout=None,
    max_tip_amount=None,
    suggested_tip_amounts=None,
    protect_content=None,
    message_thread_id=None,
    reply_parameters=None,
):
    """
    Use this method to send invoices. On success, the sent Message is returned.
    :param token: Bot's token (you don't need to fill this)
    :param chat_id: Unique identifier for the target private chat
    :param title: Product name
    :param description: Product description
    :param invoice_payload: Bot-defined invoice payload, 1-128 bytes. This will not be displayed to the user, use for your internal processes.
    :param provider_token: Payments provider token, obtained via @Botfather
    :param currency: Three-letter ISO 4217 currency code, see https://core.telegram.org/bots/payments#supported-currencies
    :param prices: Price breakdown, a list of components (e.g. product price, tax, discount, delivery cost, delivery tax, bonus, etc.)
    :param start_parameter: Unique deep-linking parameter that can be used to generate this invoice when used as a start parameter
    :param photo_url: URL of the product photo for the invoice. Can be a photo of the goods or a marketing image for a service. People like it better when they see what they are paying for.
    :param photo_size: Photo size
    :param photo_width: Photo width
    :param photo_height: Photo height
    :param need_name: Pass True, if you require the user's full name to complete the order
    :param need_phone_number: Pass True, if you require the user's phone number to complete the order
    :param need_email: Pass True, if you require the user's email to complete the order
    :param need_shipping_address: Pass True, if you require the user's shipping address to complete the order
    :param is_flexible: Pass True, if the final price depends on the shipping method
    :param send_phone_number_to_provider: Pass True, if user's phone number should be sent to provider
    :param send_email_to_provider: Pass True, if user's email address should be sent to provider
    :param disable_notification: Sends the message silently. Users will receive a notification with no sound.
    :param reply_markup: A JSON-serialized object for an inline keyboard. If empty, one 'Pay total price' button will be shown. If not empty, the first button must be a Pay button
    :param provider_data: A JSON-serialized data about the invoice, which will be shared with the payment provider. A detailed description of required fields should be provided by the payment provider.
    :param timeout:
    :param max_tip_amount: The maximum accepted amount for tips in the smallest units of the currency
    :param suggested_tip_amounts: A JSON-serialized array of suggested amounts of tips in the smallest units of the currency. At most 4 suggested tip amounts can be specified. The suggested tip amounts must be positive, passed in a strictly increased order and must not exceed max_tip_amount.
    :param protect_content: Protects the contents of the sent message from forwarding and saving
    :param message_thread_id: Unique identifier for the target message thread (topic) of the forum; for forum supergroups only
    :param reply_parameters: A JSON-serialized object for an inline keyboard. If empty, one 'Pay total price' button will be shown. If not empty, the first button must be a Pay button.
    :return:
    """
    method_url = r"sendInvoice"
    payload = {
        "chat_id": chat_id,
        "title": title,
        "description": description,
        "payload": invoice_payload,
        "provider_token": provider_token,
        "currency": currency,
        "prices": _convert_list_json_serializable(prices),
    }
    if start_parameter:
        payload["start_parameter"] = start_parameter
    if photo_url:
        payload["photo_url"] = photo_url
    if photo_size:
        payload["photo_size"] = photo_size
    if photo_width:
        payload["photo_width"] = photo_width
    if photo_height:
        payload["photo_height"] = photo_height
    if need_name is not None:
        payload["need_name"] = need_name
    if need_phone_number is not None:
        payload["need_phone_number"] = need_phone_number
    if need_email is not None:
        payload["need_email"] = need_email
    if need_shipping_address is not None:
        payload["need_shipping_address"] = need_shipping_address
    if send_phone_number_to_provider is not None:
        payload["send_phone_number_to_provider"] = send_phone_number_to_provider
    if send_email_to_provider is not None:
        payload["send_email_to_provider"] = send_email_to_provider
    if is_flexible is not None:
        payload["is_flexible"] = is_flexible
    if disable_notification is not None:
        payload["disable_notification"] = disable_notification
    if reply_markup:
        payload["reply_markup"] = _convert_markup(reply_markup)
    if provider_data:
        payload["provider_data"] = provider_data
    if timeout:
        payload["timeout"] = timeout
    if max_tip_amount is not None:
        payload["max_tip_amount"] = max_tip_amount
    if suggested_tip_amounts is not None:
        payload["suggested_tip_amounts"] = json.dumps(suggested_tip_amounts)
    if protect_content is not None:
        payload["protect_content"] = protect_content
    if message_thread_id:
        payload["message_thread_id"] = message_thread_id
    if reply_parameters is not None:
        payload["reply_parameters"] = reply_parameters.to_json()
    return _make_request(token, method_url, params=payload)


def answer_shipping_query(
    token, shipping_query_id, ok, shipping_options=None, error_message=None
):
    """
    If you sent an invoice requesting a shipping address and the parameter is_flexible was specified, the Bot API will send an Update with a shipping_query field to the bot. Use this method to reply to shipping queries. On success, True is returned.
    :param token: Bot's token (you don't need to fill this)
    :param shipping_query_id: Unique identifier for the query to be answered
    :param ok: Specify True if delivery to the specified address is possible and False if there are any problems (for example, if delivery to the specified address is not possible)
    :param shipping_options: Required if ok is True. A JSON-serialized array of available shipping options.
    :param error_message: Required if ok is False. Error message in human readable form that explains why it is impossible to complete the order (e.g. "Sorry, delivery to your desired address is unavailable'). Telegram will display this message to the user.
    :return:
    """
    method_url = "answerShippingQuery"
    payload = {"shipping_query_id": shipping_query_id, "ok": ok}
    if shipping_options:
        payload["shipping_options"] = _convert_list_json_serializable(shipping_options)
    if error_message:
        payload["error_message"] = error_message
    return _make_request(token, method_url, params=payload)


def answer_pre_checkout_query(token, pre_checkout_query_id, ok, error_message=None):
    """
    Once the user has confirmed their payment and shipping details, the Bot API sends the final confirmation in the form of an Update with the field pre_checkout_query. Use this method to respond to such pre-checkout queries. On success, True is returned. Note: The Bot API must receive an answer within 10 seconds after the pre-checkout query was sent.
    :param token: Bot's token (you don't need to fill this)
    :param pre_checkout_query_id: Unique identifier for the query to be answered
    :param ok: Specify True if everything is alright (goods are available, etc.) and the bot is ready to proceed with the order. Use False if there are any problems.
    :param error_message: Required if ok is False. Error message in human readable form that explains the reason for failure to proceed with the checkout (e.g. "Sorry, somebody just bought the last of our amazing black T-shirts while you were busy filling out your payment details. Please choose a different color or garment!"). Telegram will display this message to the user.
    :return:
    """
    method_url = "answerPreCheckoutQuery"
    payload = {"pre_checkout_query_id": pre_checkout_query_id, "ok": ok}
    if error_message:
        payload["error_message"] = error_message
    return _make_request(token, method_url, params=payload)


def unpin_all_general_forum_topic_messages(token, chat_id):
    method_url = "unpinAllGeneralForumTopicMessages"
    payload = {"chat_id": chat_id}
    return _make_request(token, method_url, params=payload, method="post")


# InlineQuery


def answer_callback_query(
    token, callback_query_id, text=None, show_alert=None, url=None, cache_time=None
):
    """
    Use this method to send answers to callback queries sent from inline keyboards. The answer will be displayed to the user as a notification at the top of the chat screen or as an alert. On success, True is returned.
    Alternatively, the user can be redirected to the specified Game URL. For this option to work, you must first create a game for your bot via BotFather and accept the terms. Otherwise, you may use links like telegram.me/your_bot?start=XXXX that open your bot with a parameter.
    :param token: Bot's token (you don't need to fill this)
    :param callback_query_id: Unique identifier for the query to be answered
    :param text: (Optional) Text of the notification. If not specified, nothing will be shown to the user, 0-200 characters
    :param show_alert: (Optional) If true, an alert will be shown by the client instead of a notification at the top of the chat screen. Defaults to false.
    :param url: (Optional) URL that will be opened by the user's client. If you have created a Game and accepted the conditions via @Botfather, specify the URL that opens your game – note that this will only work if the query comes from a callback_game button.
    Otherwise, you may use links like telegram.me/your_bot?start=XXXX that open your bot with a parameter.
    :param cache_time: (Optional) The maximum amount of time in seconds that the result of the callback query may be cached client-side. Telegram apps will support caching starting in version 3.14. Defaults to 0.
    :return:
    """
    method_url = "answerCallbackQuery"
    payload = {"callback_query_id": callback_query_id}
    if text:
        payload["text"] = text
    if show_alert is not None:
        payload["show_alert"] = show_alert
    if url:
        payload["url"] = url
    if cache_time is not None:
        payload["cache_time"] = cache_time
    return _make_request(token, method_url, params=payload, method="post")


def get_user_chat_boosts(token, chat_id, user_id):
    method_url = "getUserChatBoosts"
    payload = {"chat_id": chat_id, "user_id": user_id}
    return _make_request(token, method_url, params=payload)


def answer_inline_query(
    token,
    inline_query_id,
    results,
    cache_time=None,
    is_personal=None,
    next_offset=None,
    button=None,
):
    method_url = "answerInlineQuery"
    payload = {
        "inline_query_id": inline_query_id,
        "results": _convert_list_json_serializable(results),
    }
    if cache_time is not None:
        payload["cache_time"] = cache_time
    if is_personal is not None:
        payload["is_personal"] = is_personal
    if next_offset is not None:
        payload["next_offset"] = next_offset
    if button is not None:
        payload["button"] = button.to_json()
    return _make_request(token, method_url, params=payload, method="post")


def get_sticker_set(token, name):
    method_url = "getStickerSet"
    return _make_request(token, method_url, params={"name": name})


def get_custom_emoji_stickers(token, custom_emoji_ids):
    method_url = r"getCustomEmojiStickers"
    return _make_request(
        token, method_url, params={"custom_emoji_ids": json.dumps(custom_emoji_ids)}
    )


def set_sticker_keywords(token, sticker, keywords=None):
    method_url = "setStickerKeywords"
    payload = {"sticker": sticker}
    if keywords:
        payload["keywords"] = json.dumps(keywords)
    return _make_request(token, method_url, params=payload, method="post")


def set_sticker_mask_position(token, sticker, mask_position=None):
    method_url = "setStickerMaskPosition"
    payload = {"sticker": sticker}
    if mask_position:
        payload["mask_position"] = mask_position.to_json()
    return _make_request(token, method_url, params=payload, method="post")


def upload_sticker_file(token, user_id, sticker, sticker_format):
    method_url = "uploadStickerFile"
    payload = {"user_id": user_id, "sticker_format": sticker_format}
    files = {"sticker": sticker}
    return _make_request(token, method_url, params=payload, files=files, method="post")


def set_custom_emoji_sticker_set_thumbnail(token, name, custom_emoji_id=None):
    method_url = "setCustomEmojiStickerSetThumbnail"
    payload = {"name": name}
    if custom_emoji_id is not None:
        payload["custom_emoji_id"] = custom_emoji_id
    return _make_request(token, method_url, params=payload, method="post")


def set_sticker_set_title(token, name, title):
    method_url = "setStickerSetTitle"
    payload = {"name": name, "title": title}
    return _make_request(token, method_url, params=payload, method="post")


def delete_sticker_set(token, name):
    method_url = "deleteStickerSet"
    payload = {"name": name}
    return _make_request(token, method_url, params=payload, method="post")


def set_sticker_emoji_list(token, sticker, emoji_list):
    method_url = "setStickerEmojiList"
    payload = {"sticker": sticker, "emoji_list": json.dumps(emoji_list)}
    return _make_request(token, method_url, params=payload, method="post")


def create_new_sticker_set(
    token, user_id, name, title, stickers, sticker_type=None, needs_repainting=None
):
    method_url = "createNewStickerSet"
    payload = {"user_id": user_id, "name": name, "title": title}
    if sticker_type:
        payload["sticker_type"] = sticker_type
    if needs_repainting is not None:
        payload["needs_repainting"] = needs_repainting

    files = {}
    lst = []

    for sticker in stickers:
        json_dict, file = sticker.convert_input_sticker()
        json_dict = sticker.to_dict()

        if file:
            list_keys = list(file.keys())
            files[list_keys[0]] = file[list_keys[0]]
        lst.append(json_dict)

    payload["stickers"] = json.dumps(lst)

    return _make_request(token, method_url, params=payload, files=files, method="post")


def add_sticker_to_set(token, user_id, name, sticker):
    method_url = "addStickerToSet"
    json_dict, files = sticker.convert_input_sticker()
    payload = {"user_id": user_id, "name": name, "sticker": json_dict}
    return _make_request(token, method_url, params=payload, files=files, method="post")


def set_sticker_position_in_set(token, sticker, position):
    method_url = "setStickerPositionInSet"
    payload = {"sticker": sticker, "position": position}
    return _make_request(token, method_url, params=payload, method="post")


def delete_sticker_from_set(token, sticker):
    method_url = "deleteStickerFromSet"
    payload = {"sticker": sticker}
    return _make_request(token, method_url, params=payload, method="post")


def answer_web_app_query(token, web_app_query_id, result: types.InlineQueryResultBase):
    method_url = "answerWebAppQuery"
    payload = {"web_app_query_id": web_app_query_id, "result": result.to_json()}
    return _make_request(token, method_url, params=payload, method="post")


def create_invoice_link(
    token,
    title,
    description,
    payload,
    provider_token,
    currency,
    prices,
    max_tip_amount=None,
    suggested_tip_amounts=None,
    provider_data=None,
    photo_url=None,
    photo_size=None,
    photo_width=None,
    photo_height=None,
    need_name=None,
    need_phone_number=None,
    need_email=None,
    need_shipping_address=None,
    send_phone_number_to_provider=None,
    send_email_to_provider=None,
    is_flexible=None,
):
    method_url = r"createInvoiceLink"
    payload = {
        "title": title,
        "description": description,
        "payload": payload,
        "provider_token": provider_token,
        "currency": currency,
        "prices": _convert_list_json_serializable(prices),
    }
    if max_tip_amount:
        payload["max_tip_amount"] = max_tip_amount
    if suggested_tip_amounts:
        payload["suggested_tip_amounts"] = json.dumps(suggested_tip_amounts)
    if provider_data:
        payload["provider_data"] = provider_data
    if photo_url:
        payload["photo_url"] = photo_url
    if photo_size:
        payload["photo_size"] = photo_size
    if photo_width:
        payload["photo_width"] = photo_width
    if photo_height:
        payload["photo_height"] = photo_height
    if need_name is not None:
        payload["need_name"] = need_name
    if need_phone_number is not None:
        payload["need_phone_number"] = need_phone_number
    if need_email is not None:
        payload["need_email"] = need_email
    if need_shipping_address is not None:
        payload["need_shipping_address"] = need_shipping_address
    if send_phone_number_to_provider is not None:
        payload["send_phone_number_to_provider"] = send_phone_number_to_provider
    if send_email_to_provider is not None:
        payload["send_email_to_provider"] = send_email_to_provider
    if is_flexible is not None:
        payload["is_flexible"] = is_flexible
    return _make_request(token, method_url, params=payload, method="post")


# noinspection PyShadowingBuiltins
def send_poll(
<<<<<<< HEAD
    token,
    chat_id,
    question,
    options,
    is_anonymous=None,
    type=None,
    allows_multiple_answers=None,
    correct_option_id=None,
    explanation=None,
    explanation_parse_mode=None,
    open_period=None,
    close_date=None,
    is_closed=None,
    disable_notification=False,
    reply_markup=None,
    timeout=None,
    explanation_entities=None,
    protect_content=None,
    message_thread_id=None,
    reply_parameters=None,
    business_connection_id=None,
):
    method_url = r"sendPoll"
    payload = {
        "chat_id": str(chat_id),
        "question": question,
        "options": json.dumps(_convert_poll_options(options)),
    }

    if is_anonymous is not None:
        payload["is_anonymous"] = is_anonymous
    if type is not None:
        payload["type"] = type
=======
        token, chat_id, question, options,
        is_anonymous = None, type = None, allows_multiple_answers = None, correct_option_id = None, explanation = None,
        explanation_parse_mode=None, open_period = None, close_date = None, is_closed = None, disable_notification=False,
        reply_markup=None, timeout=None, explanation_entities=None, protect_content=None, message_thread_id=None,
        reply_parameters=None, business_connection_id=None, question_parse_mode=None, question_entities=None):
    method_url = r'sendPoll'
    payload = {
        'chat_id': str(chat_id),
        'question': question,
        'options': json.dumps([option.to_dict() for option in options])
    }

    if is_anonymous is not None:
        payload['is_anonymous'] = is_anonymous
    if type:
        payload['type'] = type
>>>>>>> d9c4abe2
    if allows_multiple_answers is not None:
        payload["allows_multiple_answers"] = allows_multiple_answers
    if correct_option_id is not None:
<<<<<<< HEAD
        payload["correct_option_id"] = correct_option_id
    if explanation is not None:
        payload["explanation"] = explanation
    if explanation_parse_mode is not None:
        payload["explanation_parse_mode"] = explanation_parse_mode
    if open_period is not None:
        payload["open_period"] = open_period
    if close_date is not None:
=======
        payload['correct_option_id'] = correct_option_id
    if explanation:
        payload['explanation'] = explanation
    if explanation_parse_mode:
        payload['explanation_parse_mode'] = explanation_parse_mode
    if open_period:
        payload['open_period'] = open_period
    if close_date:
>>>>>>> d9c4abe2
        if isinstance(close_date, datetime):
            payload["close_date"] = close_date.timestamp()
        else:
            payload["close_date"] = close_date
    if is_closed is not None:
        payload["is_closed"] = is_closed
    if disable_notification:
<<<<<<< HEAD
        payload["disable_notification"] = disable_notification
    if reply_markup is not None:
        payload["reply_markup"] = _convert_markup(reply_markup)
=======
        payload['disable_notification'] = disable_notification
    if reply_markup:
        payload['reply_markup'] = _convert_markup(reply_markup)
>>>>>>> d9c4abe2
    if timeout:
        payload["timeout"] = timeout
    if explanation_entities:
<<<<<<< HEAD
        payload["explanation_entities"] = json.dumps(
            types.MessageEntity.to_list_of_dicts(explanation_entities)
        )
=======
        payload['explanation_entities'] = json.dumps(types.MessageEntity.to_list_of_dicts(explanation_entities))
>>>>>>> d9c4abe2
    if protect_content:
        payload["protect_content"] = protect_content
    if message_thread_id:
<<<<<<< HEAD
        payload["message_thread_id"] = message_thread_id
    if reply_parameters is not None:
        payload["reply_parameters"] = reply_parameters.to_json()
    if business_connection_id is not None:
        payload["business_connection_id"] = business_connection_id
=======
        payload['message_thread_id'] = message_thread_id
    if reply_parameters:
        payload['reply_parameters'] = reply_parameters.to_json()
    if business_connection_id:
        payload['business_connection_id'] = business_connection_id
    if question_parse_mode:
        payload['question_parse_mode'] = question_parse_mode
    if question_entities:
        payload['question_entities'] = json.dumps(types.MessageEntity.to_list_of_dicts(question_entities))
>>>>>>> d9c4abe2
    return _make_request(token, method_url, params=payload)


def create_forum_topic(
    token, chat_id, name, icon_color=None, icon_custom_emoji_id=None
):
    method_url = r"createForumTopic"
    payload = {"chat_id": chat_id, "name": name}
    if icon_color:
        payload["icon_color"] = icon_color
    if icon_custom_emoji_id:
        payload["icon_custom_emoji_id"] = icon_custom_emoji_id
    return _make_request(token, method_url, params=payload)


def edit_forum_topic(
    token, chat_id, message_thread_id, name=None, icon_custom_emoji_id=None
):
    method_url = r"editForumTopic"
    payload = {"chat_id": chat_id, "message_thread_id": message_thread_id}
    if name is not None:
        payload["name"] = name
    if icon_custom_emoji_id is not None:
        payload["icon_custom_emoji_id"] = icon_custom_emoji_id
    return _make_request(token, method_url, params=payload)


def close_forum_topic(token, chat_id, message_thread_id):
    method_url = r"closeForumTopic"
    payload = {"chat_id": chat_id, "message_thread_id": message_thread_id}
    return _make_request(token, method_url, params=payload)


def reopen_forum_topic(token, chat_id, message_thread_id):
    method_url = r"reopenForumTopic"
    payload = {"chat_id": chat_id, "message_thread_id": message_thread_id}
    return _make_request(token, method_url, params=payload)


def delete_forum_topic(token, chat_id, message_thread_id):
    method_url = r"deleteForumTopic"
    payload = {"chat_id": chat_id, "message_thread_id": message_thread_id}
    return _make_request(token, method_url, params=payload)


def unpin_all_forum_topic_messages(token, chat_id, message_thread_id):
    method_url = r"unpinAllForumTopicMessages"
    payload = {"chat_id": chat_id, "message_thread_id": message_thread_id}
    return _make_request(token, method_url, params=payload)


def get_forum_topic_icon_stickers(token):
    method_url = r"getForumTopicIconStickers"
    return _make_request(token, method_url)


def stop_poll(token, chat_id, message_id, reply_markup=None):
    method_url = r"stopPoll"
    payload = {"chat_id": str(chat_id), "message_id": message_id}
    if reply_markup:
        payload["reply_markup"] = _convert_markup(reply_markup)
    return _make_request(token, method_url, params=payload)


def edit_general_forum_topic(token, chat_id, name):
    method_url = r"editGeneralForumTopic"
    payload = {"chat_id": chat_id, "name": name}
    return _make_request(token, method_url, params=payload)


def close_general_forum_topic(token, chat_id):
    method_url = r"closeGeneralForumTopic"
    payload = {"chat_id": chat_id}
    return _make_request(token, method_url, params=payload)


def reopen_general_forum_topic(token, chat_id):
    method_url = r"reopenGeneralForumTopic"
    payload = {"chat_id": chat_id}
    return _make_request(token, method_url, params=payload)


def hide_general_forum_topic(token, chat_id):
    method_url = r"hideGeneralForumTopic"
    payload = {"chat_id": chat_id}
    return _make_request(token, method_url, params=payload)


def unhide_general_forum_topic(token, chat_id):
    method_url = r"unhideGeneralForumTopic"
    payload = {"chat_id": chat_id}
    return _make_request(token, method_url, params=payload)


def delete_messages(token, chat_id, message_ids):
    method_url = "deleteMessages"
    payload = {"chat_id": chat_id, "message_ids": json.dumps(message_ids)}
    return _make_request(token, method_url, params=payload)


def forward_messages(
    token,
    chat_id,
    from_chat_id,
    message_ids,
    disable_notification=None,
    message_thread_id=None,
    protect_content=None,
):
    method_url = "forwardMessages"
    payload = {
        "chat_id": chat_id,
        "from_chat_id": from_chat_id,
        "message_ids": json.dumps(message_ids),
    }
    if disable_notification is not None:
        payload["disable_notification"] = disable_notification
    if message_thread_id is not None:
        payload["message_thread_id"] = message_thread_id
    if protect_content is not None:
        payload["protect_content"] = protect_content
    return _make_request(token, method_url, params=payload)


def copy_messages(
    token,
    chat_id,
    from_chat_id,
    message_ids,
    disable_notification=None,
    message_thread_id=None,
    protect_content=None,
    remove_caption=None,
):
    method_url = "copyMessages"
    payload = {
        "chat_id": chat_id,
        "from_chat_id": from_chat_id,
        "message_ids": json.dumps(message_ids),
    }
    if disable_notification is not None:
        payload["disable_notification"] = disable_notification
    if message_thread_id is not None:
        payload["message_thread_id"] = message_thread_id
    if protect_content is not None:
        payload["protect_content"] = protect_content
    if remove_caption is not None:
        payload["remove_caption"] = remove_caption
    return _make_request(token, method_url, params=payload)


def _convert_list_json_serializable(results):
    ret = ""
    for r in results:
        if isinstance(r, types.JsonSerializable):
            ret = ret + r.to_json() + ","
    if len(ret) > 0:
        ret = ret[:-1]
    return "[" + ret + "]"


def _convert_markup(markup):
    if isinstance(markup, types.JsonSerializable):
        return markup.to_json()
    return markup


def convert_input_media(media):
    if isinstance(media, types.InputMedia):
        return media.convert_input_media()
    return None, None


def convert_input_media_array(array):
    media = []
    files = {}
    for input_media in array:
        if isinstance(input_media, types.InputMedia):
            media_dict = input_media.to_dict()
            if media_dict["media"].startswith("attach://"):
                key = media_dict["media"].replace("attach://", "")
                files[key] = input_media.media
            media.append(media_dict)
    return json.dumps(media), files


def _no_encode(func):
    def wrapper(key, val):
        if key == "filename":
            return "{0}={1}".format(key, val)
        else:
            return func(key, val)

    return wrapper


class ApiException(Exception):
    """
    This class represents a base Exception thrown when a call to the Telegram API fails.
    In addition to an informative message, it has a `function_name` and a `result` attribute, which respectively
    contain the name of the failed function and the returned result that made the function to be considered  as
    failed.
    """

    def __init__(self, msg, function_name, result):
        super(ApiException, self).__init__(
            "A request to the Telegram API was unsuccessful. {0}".format(msg)
        )
        self.function_name = function_name
        self.result = result


class ApiHTTPException(ApiException):
    """
    This class represents an Exception thrown when a call to the
    Telegram API server returns HTTP code that is not 200.
    """

    def __init__(self, function_name, result):
        super(ApiHTTPException, self).__init__(
            "The server returned HTTP {0} {1}. Response body:\n[{2}]".format(
                result.status_code, result.reason, result.text.encode("utf8")
            ),
            function_name,
            result,
        )


class ApiInvalidJSONException(ApiException):
    """
    This class represents an Exception thrown when a call to the
    Telegram API server returns invalid json.
    """

    def __init__(self, function_name, result):
        super(ApiInvalidJSONException, self).__init__(
            "The server returned an invalid JSON response. Response body:\n[{0}]".format(
                result.text.encode("utf8")
            ),
            function_name,
            result,
        )


class ApiTelegramException(ApiException):
    """
    This class represents an Exception thrown when a Telegram API returns error code.
    """

    def __init__(self, function_name, result, result_json):
        super(ApiTelegramException, self).__init__(
            "Error code: {0}. Description: {1}".format(
                result_json["error_code"], result_json["description"]
            ),
            function_name,
            result,
        )
        self.result_json = result_json
        self.error_code = result_json["error_code"]
        self.description = result_json["description"]<|MERGE_RESOLUTION|>--- conflicted
+++ resolved
@@ -561,13 +561,9 @@
     if disable_notification is not None:
         payload["disable_notification"] = disable_notification
     if reply_parameters is not None:
-<<<<<<< HEAD
-        payload["reply_parameters"] = reply_parameters.to_json()
-=======
         payload['reply_parameters'] = reply_parameters.to_json()
     if reply_markup is not None:
         payload['reply_markup'] = _convert_markup(reply_markup)
->>>>>>> d9c4abe2
     if timeout:
         payload["timeout"] = timeout
     if protect_content is not None:
@@ -742,27 +738,10 @@
 
 
 def edit_message_live_location(
-<<<<<<< HEAD
-    token,
-    latitude,
-    longitude,
-    chat_id=None,
-    message_id=None,
-    inline_message_id=None,
-    reply_markup=None,
-    timeout=None,
-    horizontal_accuracy=None,
-    heading=None,
-    proximity_alert_radius=None,
-):
-    method_url = r"editMessageLiveLocation"
-    payload = {"latitude": latitude, "longitude": longitude}
-=======
         token, latitude, longitude, chat_id=None, message_id=None, inline_message_id=None, reply_markup=None,
         timeout=None, horizontal_accuracy=None, heading=None, proximity_alert_radius=None, live_period=None):
     method_url = r'editMessageLiveLocation'
     payload = {'latitude': latitude, 'longitude': longitude}
->>>>>>> d9c4abe2
     if chat_id:
         payload["chat_id"] = chat_id
     if message_id:
@@ -772,13 +751,9 @@
     if heading:
         payload["heading"] = heading
     if proximity_alert_radius:
-<<<<<<< HEAD
-        payload["proximity_alert_radius"] = proximity_alert_radius
-=======
         payload['proximity_alert_radius'] = proximity_alert_radius
     if live_period:
         payload['live_period'] = live_period
->>>>>>> d9c4abe2
     if inline_message_id:
         payload["inline_message_id"] = inline_message_id
     if reply_markup:
@@ -2296,41 +2271,6 @@
 
 # noinspection PyShadowingBuiltins
 def send_poll(
-<<<<<<< HEAD
-    token,
-    chat_id,
-    question,
-    options,
-    is_anonymous=None,
-    type=None,
-    allows_multiple_answers=None,
-    correct_option_id=None,
-    explanation=None,
-    explanation_parse_mode=None,
-    open_period=None,
-    close_date=None,
-    is_closed=None,
-    disable_notification=False,
-    reply_markup=None,
-    timeout=None,
-    explanation_entities=None,
-    protect_content=None,
-    message_thread_id=None,
-    reply_parameters=None,
-    business_connection_id=None,
-):
-    method_url = r"sendPoll"
-    payload = {
-        "chat_id": str(chat_id),
-        "question": question,
-        "options": json.dumps(_convert_poll_options(options)),
-    }
-
-    if is_anonymous is not None:
-        payload["is_anonymous"] = is_anonymous
-    if type is not None:
-        payload["type"] = type
-=======
         token, chat_id, question, options,
         is_anonymous = None, type = None, allows_multiple_answers = None, correct_option_id = None, explanation = None,
         explanation_parse_mode=None, open_period = None, close_date = None, is_closed = None, disable_notification=False,
@@ -2347,20 +2287,9 @@
         payload['is_anonymous'] = is_anonymous
     if type:
         payload['type'] = type
->>>>>>> d9c4abe2
     if allows_multiple_answers is not None:
         payload["allows_multiple_answers"] = allows_multiple_answers
     if correct_option_id is not None:
-<<<<<<< HEAD
-        payload["correct_option_id"] = correct_option_id
-    if explanation is not None:
-        payload["explanation"] = explanation
-    if explanation_parse_mode is not None:
-        payload["explanation_parse_mode"] = explanation_parse_mode
-    if open_period is not None:
-        payload["open_period"] = open_period
-    if close_date is not None:
-=======
         payload['correct_option_id'] = correct_option_id
     if explanation:
         payload['explanation'] = explanation
@@ -2369,7 +2298,6 @@
     if open_period:
         payload['open_period'] = open_period
     if close_date:
->>>>>>> d9c4abe2
         if isinstance(close_date, datetime):
             payload["close_date"] = close_date.timestamp()
         else:
@@ -2377,35 +2305,16 @@
     if is_closed is not None:
         payload["is_closed"] = is_closed
     if disable_notification:
-<<<<<<< HEAD
-        payload["disable_notification"] = disable_notification
-    if reply_markup is not None:
-        payload["reply_markup"] = _convert_markup(reply_markup)
-=======
         payload['disable_notification'] = disable_notification
     if reply_markup:
         payload['reply_markup'] = _convert_markup(reply_markup)
->>>>>>> d9c4abe2
     if timeout:
         payload["timeout"] = timeout
     if explanation_entities:
-<<<<<<< HEAD
-        payload["explanation_entities"] = json.dumps(
-            types.MessageEntity.to_list_of_dicts(explanation_entities)
-        )
-=======
         payload['explanation_entities'] = json.dumps(types.MessageEntity.to_list_of_dicts(explanation_entities))
->>>>>>> d9c4abe2
     if protect_content:
         payload["protect_content"] = protect_content
     if message_thread_id:
-<<<<<<< HEAD
-        payload["message_thread_id"] = message_thread_id
-    if reply_parameters is not None:
-        payload["reply_parameters"] = reply_parameters.to_json()
-    if business_connection_id is not None:
-        payload["business_connection_id"] = business_connection_id
-=======
         payload['message_thread_id'] = message_thread_id
     if reply_parameters:
         payload['reply_parameters'] = reply_parameters.to_json()
@@ -2415,7 +2324,6 @@
         payload['question_parse_mode'] = question_parse_mode
     if question_entities:
         payload['question_entities'] = json.dumps(types.MessageEntity.to_list_of_dicts(question_entities))
->>>>>>> d9c4abe2
     return _make_request(token, method_url, params=payload)
 
 
