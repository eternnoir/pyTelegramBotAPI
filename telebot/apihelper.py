# -*- coding: utf-8 -*-

try:
    import ujson as json
except ImportError:
    import json

import requests

try:
    from requests.packages.urllib3 import fields

    format_header_param = fields.format_header_param
except ImportError:
    format_header_param = None
import telebot
from telebot import types
from telebot import util

logger = telebot.logger
proxy = None

API_URL = None
FILE_URL = None

CONNECT_TIMEOUT = 3.5
READ_TIMEOUT = 9999


def _get_req_session(reset=False):
    return util.per_thread("req_session", lambda: requests.session(), reset)


<<<<<<< HEAD
def _make_request(token, method_name, method="get", params=None, files=None, base_url=API_URL):
=======
def _make_request(token, method_name, method='get', params=None, files=None):
>>>>>>> 7adec8bd
    """
    Makes a request to the Telegram API.

    :param token: The bot's API token. (Created with @BotFather)
    :param method_name: Name of the API method to be called. (E.g. 'getUpdates')
    :param method: HTTP method to be used. Defaults to 'get'.
    :param params: Optional parameters. Should be a dictionary with key-value pairs.
    :param files: Optional files.
    :return: The result parsed to a JSON dictionary.
    """
<<<<<<< HEAD

    if base_url is None:
        request_url = f"https://api.telegram.org/bot{token}/{method_name}"
    else:
        request_url = base_url.format(token, method_name)

    request_url = base_url.format(token, method_name)
    logger.debug("Request: method=%s url=%s params=%s files=%s", method, request_url, params, files)
=======
    if API_URL is None:
        request_url = "https://api.telegram.org/bot{0}/{1}".format(token, method_name)
    else:
        request_url = API_URL.format(token, method_name)
    
    logger.debug("Request: method={0} url={1} params={2} files={3}".format(method, request_url, params, files))
>>>>>>> 7adec8bd
    read_timeout = READ_TIMEOUT
    connect_timeout = CONNECT_TIMEOUT
    if files and format_header_param:
        fields.format_header_param = _no_encode(format_header_param)
    if params:
        if "timeout" in params:
            read_timeout = params["timeout"] + 10
        if "connect-timeout" in params:
            connect_timeout = params["connect-timeout"] + 10
    result = _get_req_session().request(method, request_url, params=params, files=files,
                                        timeout=(connect_timeout, read_timeout), proxies=proxy)
    logger.debug("The server returned: %s", result.text.encode('utf8'))
    return _check_result(method_name, result)["result"]


def _check_result(method_name, result):
    """
    Checks whether `result` is a valid API response.
    A result is considered invalid if:
        - The server returned an HTTP response code other than 200
        - The content of the result is invalid JSON.
        - The method call was unsuccessful (The JSON 'ok' field equals False)

    :raises ApiException: if one of the above listed cases is applicable
    :param method_name: The name of the method called
    :param result: The returned result of the method request
    :return: The result parsed to a JSON dictionary.
    """

    if result.status_code != 200:
        msg = f"The server returned HTTP {result.status_code} {result.reason}. " \
              f"Response body:\n[{result.text.encode('utf8')}]"
        raise ApiException(msg, method_name, result)

    try:
        result_json = result.json()
    except Exception:
        msg = f"The server returned an invalid JSON response. Response body:\n[{result.text.encode('utf8')}]"
        raise ApiException(msg, method_name, result)

    if not result_json["ok"]:
        msg = f"Error code: {result_json['error_code']} Description: {result_json['description']}"
        raise ApiException(msg, method_name, result)
    return result_json


def get_me(token):
    method_url = r"getMe"
    return _make_request(token, method_url)


def get_file(token, file_id):
    method_url = r"getFile"
    return _make_request(token,
                         method_url,
                         params=dict(file_id=file_id))


def get_file_url(token, file_id):
    if FILE_URL is None:
<<<<<<< HEAD
        file_path = get_file(token, file_id).file_path
        return f"https://api.telegram.org/file/bot{token}/{file_path}"
=======
        return "https://api.telegram.org/file/bot{0}/{1}".format(token, get_file(token, file_id)['file_path'])
>>>>>>> 7adec8bd
    else:
        return FILE_URL.format(token, get_file(token, file_id)["file_path"])


def download_file(token, file_path):
    if FILE_URL is None:
        url =  "https://api.telegram.org/file/bot{0}/{1}".format(token, file_path)
    else:
        url =  FILE_URL.format(token, file_path)
        
    result = _get_req_session().get(url, proxies=proxy)
    if result.status_code != 200:
        msg = f"The server returned HTTP {result.status_code} {result.reason}. Response body:\n[{result.text}]"
        raise ApiException(msg, "Download file", result)
    return result.content


def send_message(token, chat_id, text, disable_web_page_preview=None, reply_to_message_id=None, reply_markup=None,
                 parse_mode=None, disable_notification=None, timeout=None):
    """
    Use this method to send text messages. On success, the sent Message is returned.

    :param token:
    :param chat_id:
    :param text:
    :param disable_web_page_preview:
    :param reply_to_message_id:
    :param reply_markup:
    :param parse_mode:
    :param disable_notification:
    :return:
    """

    method_url = r"sendMessage"
    payload = dict(chat_id=str(chat_id), text=text)

    if disable_web_page_preview:
        payload["disable_web_page_preview"] = disable_web_page_preview
    if reply_to_message_id:
        payload["reply_to_message_id"] = reply_to_message_id
    if reply_markup:
        payload["reply_markup"] = _convert_markup(reply_markup)
    if parse_mode:
        payload["parse_mode"] = parse_mode
    if disable_notification:
<<<<<<< HEAD
        payload["disable_notification"] = disable_notification
    return _make_request(token, method_url, params=payload, method="post")
=======
        payload['disable_notification'] = disable_notification
    if timeout:
        payload['connect-timeout'] = timeout
    return _make_request(token, method_url, params=payload, method='post')
>>>>>>> 7adec8bd


def set_webhook(token, url=None, certificate=None, max_connections=None, allowed_updates=None):
    """
    Installs the webhook

    :param token:
    :param url:
    :param certificate:
    :param max_connections:
    :param allowed_updates:
    :return:
    """

    method_url = r"setWebhook"
    payload = dict(url=url if url else str())
    files = None

    if certificate:
        files = {"certificate": certificate}
    if max_connections:
        payload["max_connections"] = max_connections
    if allowed_updates:
        payload["allowed_updates"] = json.dumps(allowed_updates)
    return _make_request(token, method_url, params=payload, files=files)


def delete_webhook(token):
    """
    Delete the webhook

    :param token:
    :return:
    """

    method_url = r"deleteWebhook"
    return _make_request(token, method_url)


def get_webhook_info(token):
    """
    Retrieves information about the current webhook

    :param token:
    :return:
    """

    method_url = r"getWebhookInfo"
    payload = dict()
    return _make_request(token, method_url, params=payload)


def get_updates(token, offset=None, limit=None, timeout=None, allowed_updates=None):
    """
    Receives new data from Telegram server

    :param token:
    :param offset:
    :param limit:
    :param timeout:
    :param allowed_updates:
    :return:
    """

    method_url = r"getUpdates"
    payload = dict()
    if offset:
        payload["offset"] = offset
    if limit:
        payload["limit"] = limit
    if timeout:
        payload["timeout"] = timeout
    if allowed_updates:
        payload['allowed_updates'] = json.dumps(allowed_updates)
    return _make_request(token, method_url, params=payload)


def get_user_profile_photos(token, user_id, offset=None, limit=None):
    method_url = r"getUserProfilePhotos"
    payload = dict(user_id=user_id)
    if offset:
        payload["offset"] = offset
    if limit:
        payload["limit"] = limit
    return _make_request(token, method_url, params=payload)


def get_chat(token, chat_id):
    method_url = r"getChat"
    payload = dict(chat_id=chat_id)
    return _make_request(token, method_url, params=payload)


def leave_chat(token, chat_id):
    method_url = r"leaveChat"
    payload = dict(chat_id=chat_id)
    return _make_request(token, method_url, params=payload)


def get_chat_administrators(token, chat_id):
    method_url = r"getChatAdministrators"
    payload = dict(chat_id=chat_id)
    return _make_request(token, method_url, params=payload)


def get_chat_members_count(token, chat_id):
    method_url = r'getChatMembersCount'
    payload = {'chat_id': chat_id}
    return _make_request(token, method_url, params=payload)


def set_chat_sticker_set(token, chat_id, sticker_set_name):
    method_url = r"setChatStickerSet"
    payload = dict(chat_id=chat_id, sticker_set_name=sticker_set_name)
    return _make_request(token, method_url, params=payload)


def delete_chat_sticker_set(token, chat_id):
    method_url = r"deleteChatStickerSet"
    payload = dict(chat_id=chat_id)
    return _make_request(token, method_url, params=payload)


def get_chat_member(token, chat_id, user_id):
    method_url = r"getChatMember"
    payload = dict(chat_id=chat_id, user_id=user_id)
    return _make_request(token, method_url, params=payload)


def forward_message(token, chat_id, from_chat_id, message_id, disable_notification=None):
    method_url = r"forwardMessage"
    payload = dict(chat_id=chat_id, from_chat_id=from_chat_id, message_id=message_id)
    if disable_notification:
        payload["disable_notification"] = disable_notification
    return _make_request(token, method_url, params=payload)


def send_photo(token, chat_id, photo, caption=None, reply_to_message_id=None, reply_markup=None,
               parse_mode=None, disable_notification=None):
    method_url = r"sendPhoto"
    payload = dict(chat_id=chat_id)
    files = None
    if not util.is_string(photo):
        files = dict(photo=photo)
    else:
        payload["photo"] = photo
    if caption:
        payload["caption"] = caption
    if reply_to_message_id:
        payload["reply_to_message_id"] = reply_to_message_id
    if reply_markup:
        payload["reply_markup"] = _convert_markup(reply_markup)
    if parse_mode:
        payload["parse_mode"] = parse_mode
    if disable_notification:
        payload["disable_notification"] = disable_notification
    return _make_request(token, method_url, params=payload, files=files, method="post")


def send_media_group(token, chat_id, media, disable_notification=None, reply_to_message_id=None):
    method_url = r"sendMediaGroup"
    media_json, files = _convert_input_media_array(media)
    payload = dict(chat_id=chat_id, media=media_json)
    if disable_notification:
        payload["disable_notification"] = disable_notification
    if reply_to_message_id:
        payload["reply_to_message_id"] = reply_to_message_id
    return _make_request(token, method_url,
                         params=payload,
                         method="post" if files else "get",
                         files=files if files else None)


def send_location(token, chat_id, latitude, longitude, live_period=None, reply_to_message_id=None, reply_markup=None,
                  disable_notification=None):
    method_url = r"sendLocation"
    payload = dict(chat_id=chat_id, latitude=latitude, longitude=longitude)
    if live_period:
        payload["live_period"] = live_period
    if reply_to_message_id:
        payload["reply_to_message_id"] = reply_to_message_id
    if reply_markup:
        payload["reply_markup"] = _convert_markup(reply_markup)
    if disable_notification:
        payload["disable_notification"] = disable_notification
    return _make_request(token, method_url, params=payload)


def edit_message_live_location(token, latitude, longitude, chat_id=None, message_id=None,
                               inline_message_id=None, reply_markup=None):
    method_url = r"editMessageLiveLocation"
    payload = dict(latitude=latitude, longitude=longitude)
    if chat_id:
        payload["chat_id"] = chat_id
    if message_id:
        payload["message_id"] = message_id
    if inline_message_id:
        payload["inline_message_id"] = inline_message_id
    if reply_markup:
        payload["reply_markup"] = _convert_markup(reply_markup)
    return _make_request(token, method_url, params=payload)


def stop_message_live_location(token, chat_id=None, message_id=None,
                               inline_message_id=None, reply_markup=None):
    method_url = r"stopMessageLiveLocation"
    payload = dict()
    if chat_id:
        payload["chat_id"] = chat_id
    if message_id:
        payload["message_id"] = message_id
    if inline_message_id:
        payload["inline_message_id"] = inline_message_id
    if reply_markup:
        payload["reply_markup"] = _convert_markup(reply_markup)
    return _make_request(token, method_url, params=payload)


def send_venue(token, chat_id, latitude, longitude, title, address, foursquare_id=None, disable_notification=None,
               reply_to_message_id=None, reply_markup=None):
    method_url = r"sendVenue"
    payload = dict(chat_id=chat_id, latitude=latitude, longitude=longitude, title=title, address=address)
    if foursquare_id:
        payload["foursquare_id"] = foursquare_id
    if disable_notification:
        payload["disable_notification"] = disable_notification
    if reply_to_message_id:
        payload["reply_to_message_id"] = reply_to_message_id
    if reply_markup:
        payload["reply_markup"] = _convert_markup(reply_markup)
    return _make_request(token, method_url, params=payload)


def send_contact(token, chat_id, phone_number, first_name, last_name=None, disable_notification=None,
                 reply_to_message_id=None, reply_markup=None):
    method_url = r"sendContact"
    payload = dict(chat_id=chat_id, phone_number=phone_number, first_name=first_name)
    if last_name:
        payload["last_name"] = last_name
    if disable_notification:
        payload["disable_notification"] = disable_notification
    if reply_to_message_id:
        payload["reply_to_message_id"] = reply_to_message_id
    if reply_markup:
        payload["reply_markup"] = _convert_markup(reply_markup)
    return _make_request(token, method_url, params=payload)


def send_chat_action(token, chat_id, action):
    method_url = r"sendChatAction"
    payload = dict(chat_id=chat_id, action=action)
    return _make_request(token, method_url, params=payload)


def send_video(token, chat_id, data, duration=None, caption=None, reply_to_message_id=None, reply_markup=None,
               parse_mode=None, supports_streaming=None, disable_notification=None, timeout=None):
    method_url = r"sendVideo"
    payload = dict(chat_id=chat_id)
    files = None
    if not util.is_string(data):
        files = dict(video=data)
    else:
        payload["video"] = data
    if duration:
        payload["duration"] = duration
    if caption:
        payload["caption"] = caption
    if reply_to_message_id:
        payload["reply_to_message_id"] = reply_to_message_id
    if reply_markup:
        payload["reply_markup"] = _convert_markup(reply_markup)
    if parse_mode:
        payload["parse_mode"] = parse_mode
    if supports_streaming:
        payload["supports_streaming"] = supports_streaming
    if disable_notification:
        payload["disable_notification"] = disable_notification
    if timeout:
        payload["connect-timeout"] = timeout
    return _make_request(token, method_url, params=payload, files=files, method="post")


def send_animation(token, chat_id, data, duration=None, caption=None, reply_to_message_id=None, reply_markup=None,
               parse_mode=None, disable_notification=None, timeout=None):
    method_url = r'sendAnimation'
    payload = {'chat_id': chat_id}
    files = None
    if not util.is_string(data):
        files = {'animation': data}
    else:
        payload['animation'] = data
    if duration:
        payload['duration'] = duration
    if caption:
        payload['caption'] = caption
    if reply_to_message_id:
        payload['reply_to_message_id'] = reply_to_message_id
    if reply_markup:
        payload['reply_markup'] = _convert_markup(reply_markup)
    if parse_mode:
        payload['parse_mode'] = parse_mode
    if disable_notification:
        payload['disable_notification'] = disable_notification
    if timeout:
        payload['connect-timeout'] = timeout
    return _make_request(token, method_url, params=payload, files=files, method='post')


def send_voice(token, chat_id, voice, caption=None, duration=None, reply_to_message_id=None, reply_markup=None,
               parse_mode=None, disable_notification=None, timeout=None):
    method_url = r"sendVoice"
    payload = dict(chat_id=chat_id)
    files = None
    if not util.is_string(voice):
        files = dict(voice=voice)
    else:
        payload["voice"] = voice
    if caption:
        payload["caption"] = caption
    if duration:
        payload["duration"] = duration
    if reply_to_message_id:
        payload["reply_to_message_id"] = reply_to_message_id
    if reply_markup:
        payload["reply_markup"] = _convert_markup(reply_markup)
    if parse_mode:
        payload["parse_mode"] = parse_mode
    if disable_notification:
        payload["disable_notification"] = disable_notification
    if timeout:
        payload["connect-timeout"] = timeout
    return _make_request(token, method_url, params=payload, files=files, method="post")


def send_video_note(token, chat_id, data, duration=None, length=None, reply_to_message_id=None, reply_markup=None,
                    disable_notification=None, timeout=None):
    method_url = r"sendVideoNote"
    payload = dict(chat_id=chat_id)
    files = None
    if not util.is_string(data):
        files = {"video_note": data}
    else:
        payload["video_note"] = data
    if duration:
        payload["duration"] = duration
    if length:
        payload["length"] = length
    else:
        payload["length"] = 639  # seems like it is MAX length size
    if reply_to_message_id:
        payload["reply_to_message_id"] = reply_to_message_id
    if reply_markup:
        payload["reply_markup"] = _convert_markup(reply_markup)
    if disable_notification:
        payload["disable_notification"] = disable_notification
    if timeout:
        payload["connect-timeout"] = timeout
    return _make_request(token, method_url, params=payload, files=files, method="post")


def send_audio(token, chat_id, audio, caption=None, duration=None, performer=None, title=None, reply_to_message_id=None,
               reply_markup=None, parse_mode=None, disable_notification=None, timeout=None):
    method_url = r"sendAudio"
    payload = {"chat_id": chat_id}
    files = None
    if not util.is_string(audio):
        files = dict(audio=audio)
    else:
        payload["audio"] = audio
    if caption:
        payload["caption"] = caption
    if duration:
        payload["duration"] = duration
    if performer:
        payload["performer"] = performer
    if title:
        payload["title"] = title
    if reply_to_message_id:
        payload["reply_to_message_id"] = reply_to_message_id
    if reply_markup:
        payload["reply_markup"] = _convert_markup(reply_markup)
    if parse_mode:
        payload["parse_mode"] = parse_mode
    if disable_notification:
        payload["disable_notification"] = disable_notification
    if timeout:
        payload["connect-timeout"] = timeout
    return _make_request(token, method_url, params=payload, files=files, method="post")


def send_data(token, chat_id, data, data_type, reply_to_message_id=None, reply_markup=None, parse_mode=None,
              disable_notification=None, timeout=None, caption=None):
    method_url = get_method_by_type(data_type)
    payload = dict(chat_id=chat_id)
    files = None
    if not util.is_string(data):
        files = {data_type: data}
    else:
        payload[data_type] = data
    if reply_to_message_id:
        payload["reply_to_message_id"] = reply_to_message_id
    if reply_markup:
        payload["reply_markup"] = _convert_markup(reply_markup)
    if parse_mode and data_type == "document":
        payload["parse_mode"] = parse_mode
    if disable_notification:
        payload["disable_notification"] = disable_notification
    if timeout:
        payload["connect-timeout"] = timeout
    if caption:
        payload["caption"] = caption
    return _make_request(token, method_url, params=payload, files=files, method="post")


def get_method_by_type(data_type):
    if data_type == "document":
        return r"sendDocument"
    if data_type == "sticker":
        return r"sendSticker"


def kick_chat_member(token, chat_id, user_id, until_date=None):
    method_url = "kickChatMember"
    payload = dict(chat_id=chat_id, user_id=user_id)
    if until_date:
        payload["until_date"] = until_date
    return _make_request(token, method_url, params=payload, method="post")


def unban_chat_member(token, chat_id, user_id):
    method_url = "unbanChatMember"
    payload = dict(chat_id=chat_id, user_id=user_id)
    return _make_request(token, method_url, params=payload, method="post")


def restrict_chat_member(token, chat_id, user_id, until_date=None, can_send_messages=None,
                         can_send_media_messages=None, can_send_other_messages=None,
                         can_add_web_page_previews=None):
    method_url = "restrictChatMember"
    payload = dict(chat_id=chat_id, user_id=user_id)
    if until_date:
        payload["until_date"] = until_date
    if can_send_messages:
        payload["can_send_messages"] = can_send_messages
    if can_send_media_messages:
        payload["can_send_media_messages"] = can_send_media_messages
    if can_send_other_messages:
        payload["can_send_other_messages"] = can_send_other_messages
    if can_add_web_page_previews:
        payload["can_add_web_page_previews"] = can_add_web_page_previews

    return _make_request(token, method_url, params=payload, method="post")


def promote_chat_member(token, chat_id, user_id, can_change_info=None, can_post_messages=None,
                        can_edit_messages=None, can_delete_messages=None, can_invite_users=None,
                        can_restrict_members=None, can_pin_messages=None, can_promote_members=None):
    method_url = "promoteChatMember"
    payload = dict(chat_id=chat_id, user_id=user_id)
    if can_change_info:
        payload["can_change_info"] = can_change_info
    if can_post_messages:
        payload["can_post_messages"] = can_post_messages
    if can_edit_messages:
        payload["can_edit_messages"] = can_edit_messages
    if can_delete_messages:
        payload["can_delete_messages"] = can_delete_messages
    if can_invite_users:
        payload["can_invite_users"] = can_invite_users
    if can_restrict_members:
        payload["can_restrict_members"] = can_restrict_members
    if can_pin_messages:
        payload["can_pin_messages"] = can_pin_messages
    if can_promote_members:
        payload["can_promote_members"] = can_promote_members
    return _make_request(token, method_url, params=payload, method="post")


def export_chat_invite_link(token, chat_id):
    method_url = "exportChatInviteLink"
    payload = dict(chat_id=chat_id)
    return _make_request(token, method_url, params=payload, method="post")


def set_chat_photo(token, chat_id, photo):
    method_url = "setChatPhoto"
    payload = dict(chat_id=chat_id)
    files = None
    if not util.is_string(photo):
        files = dict(photo=photo)
    else:
        payload["photo"] = photo
    return _make_request(token, method_url, params=payload, files=files, method="post")


def delete_chat_photo(token, chat_id):
    method_url = "deleteChatPhoto"
    payload = dict(chat_id=chat_id)
    return _make_request(token, method_url, params=payload, method="post")


def set_chat_title(token, chat_id, title):
    method_url = "setChatTitle"
    payload = dict(chat_id=chat_id, title=title)
    return _make_request(token, method_url, params=payload, method="post")


def set_chat_description(token, chat_id, description):
    method_url = "setChatDescription"
    payload = dict(chat_id=chat_id, description=description)
    return _make_request(token, method_url, params=payload, method="post")


def pin_chat_message(token, chat_id, message_id, disable_notification=False):
    method_url = "pinChatMessage"
    payload = dict(chat_id=chat_id, message_id=message_id, disable_notification=disable_notification)
    return _make_request(token, method_url, params=payload, method="post")


def unpin_chat_message(token, chat_id):
    method_url = "unpinChatMessage"
    payload = dict(chat_id=chat_id)
    return _make_request(token, method_url, params=payload, method="post")


# Updating messages

def edit_message_text(token, text, chat_id=None, message_id=None, inline_message_id=None, parse_mode=None,
                      disable_web_page_preview=None, reply_markup=None):
    method_url = r"editMessageText"
    payload = dict(text=text)
    if chat_id:
        payload["chat_id"] = chat_id
    if message_id:
        payload["message_id"] = message_id
    if inline_message_id:
        payload["inline_message_id"] = inline_message_id
    if parse_mode:
        payload["parse_mode"] = parse_mode
    if disable_web_page_preview:
        payload["disable_web_page_preview"] = disable_web_page_preview
    if reply_markup:
        payload["reply_markup"] = _convert_markup(reply_markup)
    return _make_request(token, method_url, params=payload, method="post")


def edit_message_caption(token, caption, chat_id=None, message_id=None, inline_message_id=None,
                         parse_mode=None, reply_markup=None):
    method_url = r"editMessageCaption"
    payload = dict(caption=caption)
    if chat_id:
        payload["chat_id"] = chat_id
    if message_id:
        payload["message_id"] = message_id
    if inline_message_id:
        payload["inline_message_id"] = inline_message_id
    if parse_mode:
        payload["parse_mode"] = parse_mode
    if reply_markup:
        payload["reply_markup"] = _convert_markup(reply_markup)
    return _make_request(token, method_url, params=payload, method="post")


def edit_message_media(token, media, chat_id=None, message_id=None, inline_message_id=None, reply_markup=None):
    method_url = r"editMessageMedia"
    media_json, file = _convert_input_media(media)
    payload = dict(media=media_json)
    if chat_id:
        payload["chat_id"] = chat_id
    if message_id:
        payload["message_id"] = message_id
    if inline_message_id:
        payload["inline_message_id"] = inline_message_id
    if reply_markup:
        payload["reply_markup"] = _convert_markup(reply_markup)
    return _make_request(token,
                         method_url,
                         params=payload,
                         files=file,
                         method='post' if file else "get")


def edit_message_reply_markup(token, chat_id=None, message_id=None, inline_message_id=None, reply_markup=None):
    method_url = r"editMessageReplyMarkup"
    payload = dict()
    if chat_id:
        payload["chat_id"] = chat_id
    if message_id:
        payload["message_id"] = message_id
    if inline_message_id:
        payload["inline_message_id"] = inline_message_id
    if reply_markup:
        payload["reply_markup"] = _convert_markup(reply_markup)
    return _make_request(token, method_url, params=payload, method="post")


def delete_message(token, chat_id, message_id):
    method_url = r"deleteMessage"
    payload = dict(chat_id=chat_id, message_id=message_id)
    return _make_request(token, method_url, params=payload, method="post")


# Game

def send_game(token, chat_id, game_short_name, disable_notification=None, reply_to_message_id=None, reply_markup=None):
    method_url = r"sendGame"
    payload = dict(chat_id=chat_id, game_short_name=game_short_name)
    if disable_notification:
        payload["disable_notification"] = disable_notification
    if reply_to_message_id:
        payload["reply_to_message_id"] = reply_to_message_id
    if reply_markup:
        payload["reply_markup"] = _convert_markup(reply_markup)
    return _make_request(token, method_url, params=payload)


def set_game_score(token, user_id, score, force=None, disable_edit_message=None, chat_id=None, message_id=None,
                   inline_message_id=None):
    """
    Use this method to set the score of the specified user in a game. On success, if the message was sent by the bot,
    returns the edited Message, otherwise returns True.

    https://core.telegram.org/bots/api#setgamescore

    :param token: Bot's token (you don't need to fill this)
    :param user_id: User identifier
    :param score: New score, must be non-negative
    :param force: (Optional) Pass True, if the high score is allowed to decrease.
                    This can be useful when fixing mistakes or banning cheaters
    :param disable_edit_message: (Optional) Pass True,
                    if the game message should not be automatically edited to include the current scoreboard
    :param chat_id: (Optional, required if inline_message_id is not specified) Unique identifier for
                                the target chat (or username of the target channel in the format @channelusername)
    :param message_id: (Optional, required if inline_message_id is not specified) Unique identifier of the sent message
    :param inline_message_id: (Optional, required if chat_id and message_id are not specified)
                                                    Identifier of the inline message
    :return: Returns an error, if the new score is not greater than the user's current score in the chat.
    """

    method_url = r"setGameScore"
    payload = dict(user_id=user_id, score=score)
    if force:
        payload["force"] = force
    if chat_id:
        payload["chat_id"] = chat_id
    if message_id:
        payload["message_id"] = message_id
    if inline_message_id:
        payload["inline_message_id"] = inline_message_id
    if disable_edit_message:
        payload["disable_edit_message"] = disable_edit_message
    return _make_request(token, method_url, params=payload)


def get_game_high_scores(token, user_id, chat_id=None, message_id=None, inline_message_id=None):
    """

    Use this method to get data for high score tables. Will return the score of the specified user and several
        of his neighbors in a game. On success, returns an Array of GameHighScore objects.
    https://core.telegram.org/bots/api#getgamehighscores

    :param token: Bot's token (you don't need to fill this)
    :param user_id: Target user id
    :param chat_id: (Optional, required if inline_message_id is not specified) Unique identifier for
                            the target chat (or username of the target channel in the format @channelusername)
    :param message_id: (Optional, required if inline_message_id is not specified) Unique identifier of the sent message
    :param inline_message_id: (Optional, required if chat_id and message_id are not specified)
                                Identifier of the inline message
    :return: This method will currently return scores for the target user,
                plus two of his closest neighbors on each side.
            Will also return the top three users if the user and his neighbors are not among them.
            Please note that this behavior is subject to change.

    """
    method_url = r"getGameHighScores"
    payload = dict(user_id=user_id)
    if chat_id:
        payload["chat_id"] = chat_id
    if message_id:
        payload["message_id"] = message_id
    if inline_message_id:
        payload["inline_message_id"] = inline_message_id
    return _make_request(token, method_url, params=payload)


def send_invoice(token, chat_id, title, description, invoice_payload, provider_token, currency, prices,
                 start_parameter, photo_url=None, photo_size=None, photo_width=None, photo_height=None,
                 need_name=None, need_phone_number=None, need_email=None, need_shipping_address=None, is_flexible=None,
                 disable_notification=None, reply_to_message_id=None, reply_markup=None, provider_data=None):
    """
    Use this method to send invoices. On success, the sent Message is returned.

    Payments (https://core.telegram.org/bots/api#payments)

    :param token: Bot's token (you don't need to fill this)
    :param chat_id: Unique identifier for the target private chat
    :param title: Product name
    :param description: Product description
    :param invoice_payload: Bot-defined invoice payload, 1-128 bytes. This will not be displayed to the user, use for your internal processes.
    :param provider_token: Payments provider token, obtained via @Botfather
    :param currency: Three-letter ISO 4217 currency code, see https://core.telegram.org/bots/payments#supported-currencies
    :param prices: Price breakdown, a list of components (e.g. product price, tax, discount, delivery cost, delivery tax, bonus, etc.)
    :param start_parameter: Unique deep-linking parameter that can be used to generate this invoice when used as a start parameter
    :param photo_url: URL of the product photo for the invoice. Can be a photo of the goods or a marketing image for a service. People like it better when they see what they are paying for.
    :param photo_size: Photo size
    :param photo_width: Photo width
    :param photo_height: Photo height
    :param need_name: Pass True, if you require the user's full name to complete the order
    :param need_phone_number: Pass True, if you require the user's phone number to complete the order
    :param need_email: Pass True, if you require the user's email to complete the order
    :param need_shipping_address: Pass True, if you require the user's shipping address to complete the order
    :param is_flexible: Pass True, if the final price depends on the shipping method
    :param disable_notification: Sends the message silently. Users will receive a notification with no sound.
    :param reply_to_message_id: If the message is a reply, ID of the original message
    :param reply_markup: A JSON-serialized object for an inline keyboard. If empty, one 'Pay total price' button will be shown. If not empty, the first button must be a Pay button
    :param provider_data:
    :return:
    """

    method_url = r"sendInvoice"
    payload = dict(chat_id=chat_id, title=title, description=description, payload=invoice_payload,
                   provider_token=provider_token, start_parameter=start_parameter, currency=currency,
                   prices=_convert_list_json_serializable(prices))
    if photo_url:
        payload["photo_url"] = photo_url
    if photo_size:
        payload["photo_size"] = photo_size
    if photo_width:
        payload["photo_width"] = photo_width
    if photo_height:
        payload["photo_height"] = photo_height
    if need_name:
        payload["need_name"] = need_name
    if need_phone_number:
        payload["need_phone_number"] = need_phone_number
    if need_email:
        payload["need_email"] = need_email
    if need_shipping_address:
        payload["need_shipping_address"] = need_shipping_address
    if is_flexible:
        payload["is_flexible"] = is_flexible
    if disable_notification:
        payload["disable_notification"] = disable_notification
    if reply_to_message_id:
        payload["reply_to_message_id"] = reply_to_message_id
    if reply_markup:
        payload["reply_markup"] = _convert_markup(reply_markup)
    if provider_data:
        payload["provider_data"] = provider_data
    return _make_request(token, method_url, params=payload)


def answer_shipping_query(token, shipping_query_id, ok, shipping_options=None, error_message=None):
    """
    If you sent an invoice requesting a shipping address and the parameter is_flexible was specified,
    he Bot API will send an Update with a shipping_query field to the bot. Use this method to reply to shipping queries.

    :param token: Bot's token (you don't need to fill this)
    :param shipping_query_id: Unique identifier for the query to be answered
    :param ok: Specify True if delivery to the specified address is possible and False if there are any problems
                (for example, if delivery to the specified address is not possible)
    :param shipping_options: Required if ok is True. A JSON-serialized array of available shipping options.
    :param error_message: Required if ok is False.
                Error message in human readable form that explains why it is impossible to complete the order
                (e.g. "Sorry, delivery to your desired address is unavailable').
                Telegram will display this message to the user.
    :return: On success, True is returned.
    """

    method_url = r"answerShippingQuery"
    payload = dict(shipping_query_id=shipping_query_id, ok=ok)
    if shipping_options:
        payload["shipping_options"] = _convert_list_json_serializable(shipping_options)
    if error_message:
        payload["error_message"] = error_message
    return _make_request(token, method_url, params=payload)


def answer_pre_checkout_query(token, pre_checkout_query_id, ok, error_message=None):
    """
    Once the user has confirmed their payment and shipping details,
    the Bot API sends the final confirmation in the form of an Update with the field pre_checkout_query.
    Use this method to respond to such pre-checkout queries.

    Note: The Bot API must receive an answer within 10 seconds after the pre-checkout query was sent.

    :param token: Bot's token (you don't need to fill this)
    :param pre_checkout_query_id: Unique identifier for the query to be answered
    :param ok: Specify True if everything is alright (goods are available, etc.) and
                    the bot is ready to proceed with the order. Use False if there are any problems.
    :param error_message: Required if ok is False.
            Error message in human readable form that explains the reason for failure to proceed with the checkout
            (e.g. "Sorry, somebody just bought the last of our amazing black
            T-shirts while you were busy filling out your payment details.
            Please choose a different color or garment!"). Telegram will display this message to the user.
    :return: On success, True is returned
    """
    method_url = "answerPreCheckoutQuery"
    payload = dict(pre_checkout_query_id=pre_checkout_query_id, ok=ok)
    if error_message:
        payload["error_message"] = error_message
    return _make_request(token, method_url, params=payload)


def answer_callback_query(token, callback_query_id, text=None, show_alert=None, url=None, cache_time=None):
    """
    Use this method to send answers to callback queries sent from inline keyboards.
    The answer will be displayed to the user as a notification at the top of the chat screen or as an alert
    Alternatively, the user can be redirected to the specified Game URL. For this option to work, you must first create a game for your bot via BotFather and accept the terms. Otherwise, you may use links like telegram.me/your_bot?start=XXXX that open your bot with a parameter.

    :param token: Bot's token (you don't need to fill this)
    :param callback_query_id: Unique identifier for the query to be answered
    :param text: (Optional) Text of the notification. If not specified, nothing will be shown to the user,
                    0-200 characters
    :param show_alert: (Optional) If true, an alert will be shown by the client instead of a
                        notification at the top of the chat screen. Defaults to false.
    :param url: (Optional) URL that will be opened by the user's client.
                        If you have created a Game and accepted the conditions via @Botfather,
                        specify the URL that opens your game – note that this will only work
                        if the query comes from a callback_game button.
                        Otherwise, you may use links like telegram.me/your_bot?start=XXXX
                        that open your bot with a parameter.
    :param cache_time: (Optional) The maximum amount of time in seconds that the result of the callback query may be
                    cached client-side. Telegram apps will support caching starting in version 3.14. Defaults to 0.
    :return:  On success, True is returned.
    """

    method_url = r"answerCallbackQuery"
    payload = dict(callback_query_id=callback_query_id)
    if text:
        payload["text"] = text
    if show_alert:
        payload["show_alert"] = show_alert
    if url:
        payload["url"] = url
    if cache_time is not None:
        payload["cache_time"] = cache_time
    return _make_request(token, method_url, params=payload, method="post")


def answer_inline_query(token, inline_query_id, results, cache_time=None, is_personal=None, next_offset=None,
                        switch_pm_text=None, switch_pm_parameter=None):
    method_url = "answerInlineQuery"
    payload = dict(inline_query_id=inline_query_id, results=_convert_list_json_serializable(results))
    if cache_time is not None:
        payload["cache_time"] = cache_time
    if is_personal:
        payload["is_personal"] = is_personal
    if next_offset is not None:
        payload["next_offset"] = next_offset
    if switch_pm_text:
        payload["switch_pm_text"] = switch_pm_text
    if switch_pm_parameter:
        payload["switch_pm_parameter"] = switch_pm_parameter
    return _make_request(token, method_url, params=payload, method="post")


def get_sticker_set(token, name):
    method_url = r"getStickerSet"
    return _make_request(token, method_url, params={'name': name})


def upload_sticker_file(token, user_id, png_sticker):
    method_url = r"uploadStickerFile"
    payload = dict(user_id=user_id)
    files = dict(png_sticker=png_sticker)
    return _make_request(token, method_url, params=payload, files=files, method="post")


def create_new_sticker_set(token, user_id, name, title, png_sticker, emojis, contains_masks=None, mask_position=None):
    method_url = r"createNewStickerSet"
    payload = dict(user_id=user_id, name=name, title=title, emojis=emojis)
    files = None
    if not util.is_string(png_sticker):
        files = dict(png_sticker=png_sticker)
    else:
        payload["png_sticker"] = png_sticker
    if contains_masks:
        payload["contains_masks"] = contains_masks
    if mask_position:
        payload["mask_position"] = mask_position.to_json
    return _make_request(token, method_url, params=payload, files=files, method="post")


def add_sticker_to_set(token, user_id, name, png_sticker, emojis, mask_position):
    method_url = r"addStickerToSet"
    payload = dict(user_id=user_id, name=name, emojis=emojis)
    files = None
    if not util.is_string(png_sticker):
        files = dict(png_sticker=png_sticker)
    else:
        payload["png_sticker"] = png_sticker
    if mask_position:
        payload["mask_position"] = mask_position.to_json
    return _make_request(token, method_url, params=payload, files=files, method="post")


def set_sticker_position_in_set(token, sticker, position):
    method_url = r"setStickerPositionInSet"
    payload = dict(sticker=sticker, position=position)
    return _make_request(token, method_url, params=payload, method="post")


def delete_sticker_from_set(token, sticker):
    method_url = r"deleteStickerFromSet"
    payload = dict(sticker=sticker)
    return _make_request(token, method_url, params=payload, method="post")


def send_poll(token, chat_id, question, options, disable_notifications=False, reply_to_message_id=None,
              reply_markup=None):
    method_url = r"sendPoll"
    payload = dict(chat_id=str(chat_id), question=question, options=_convert_list_json_serializable(options))
    if disable_notifications:
        payload["disable_notification"] = disable_notifications
    if reply_to_message_id:
        payload["reply_to_message_id"] = reply_to_message_id
    if reply_markup:
        payload["reply_markup"] = _convert_markup(reply_markup)
    return _make_request(token, method_url, params=payload)


def stop_poll(token, chat_id, message_id, reply_markup=None):
    method_url = r"stopPoll"
    payload = dict(chat_id=str(chat_id), message_id=message_id)
    if reply_markup:
        payload["reply_markup"] = _convert_markup(reply_markup)
    return _make_request(token, method_url, params=payload)


def _convert_list_json_serializable(results):
    ret = str()
    for r in results:
        if isinstance(r, types.JsonSerializable):
            ret = ret + r.to_json() + ","
    if len(ret) > 0:
        ret = ret[:-1]
    return "[" + ret + "]"


def _convert_markup(markup):
    if isinstance(markup, types.JsonSerializable):
        return markup.to_json()
    return markup


def _convert_input_media(media):
    if isinstance(media, types.InputMedia):
        return media._convert_input_media()
    return None, None


def _convert_input_media_array(array):
    media = list()
    files = dict()
    for input_media in array:
        if isinstance(input_media, types.InputMedia):
            media_dict = input_media.to_dic()
            if media_dict["media"].startswith("attach://"):
                key = media_dict["media"].replace("attach://", "")
                files[key] = input_media.media
            media.append(media_dict)
    return json.dumps(media), files


def _no_encode(func):
    def wrapper(key, val):
        if key == "filename":
            return u'{0}={1}'.format(key, val)
        else:
            return func(key, val)

    return wrapper


class ApiException(Exception):
    """
    This class represents an Exception thrown when a call to the Telegram API fails.
    In addition to an informative message, it has a `function_name` and a `result` attribute, which respectively
    contain the name of the failed function and the returned result that made the function to be considered  as
    failed.
    """

    def __init__(self, msg, function_name, result):
        super(ApiException, self).__init__("A request to the Telegram API was unsuccessful. {0}".format(msg))
        self.function_name = function_name
        self.result = result<|MERGE_RESOLUTION|>--- conflicted
+++ resolved
@@ -31,11 +31,8 @@
     return util.per_thread("req_session", lambda: requests.session(), reset)
 
 
-<<<<<<< HEAD
-def _make_request(token, method_name, method="get", params=None, files=None, base_url=API_URL):
-=======
+
 def _make_request(token, method_name, method='get', params=None, files=None):
->>>>>>> 7adec8bd
     """
     Makes a request to the Telegram API.
 
@@ -46,23 +43,13 @@
     :param files: Optional files.
     :return: The result parsed to a JSON dictionary.
     """
-<<<<<<< HEAD
-
-    if base_url is None:
-        request_url = f"https://api.telegram.org/bot{token}/{method_name}"
-    else:
-        request_url = base_url.format(token, method_name)
-
-    request_url = base_url.format(token, method_name)
-    logger.debug("Request: method=%s url=%s params=%s files=%s", method, request_url, params, files)
-=======
+
     if API_URL is None:
         request_url = "https://api.telegram.org/bot{0}/{1}".format(token, method_name)
     else:
         request_url = API_URL.format(token, method_name)
     
     logger.debug("Request: method={0} url={1} params={2} files={3}".format(method, request_url, params, files))
->>>>>>> 7adec8bd
     read_timeout = READ_TIMEOUT
     connect_timeout = CONNECT_TIMEOUT
     if files and format_header_param:
@@ -123,12 +110,7 @@
 
 def get_file_url(token, file_id):
     if FILE_URL is None:
-<<<<<<< HEAD
-        file_path = get_file(token, file_id).file_path
-        return f"https://api.telegram.org/file/bot{token}/{file_path}"
-=======
         return "https://api.telegram.org/file/bot{0}/{1}".format(token, get_file(token, file_id)['file_path'])
->>>>>>> 7adec8bd
     else:
         return FILE_URL.format(token, get_file(token, file_id)["file_path"])
 
@@ -174,15 +156,10 @@
     if parse_mode:
         payload["parse_mode"] = parse_mode
     if disable_notification:
-<<<<<<< HEAD
-        payload["disable_notification"] = disable_notification
-    return _make_request(token, method_url, params=payload, method="post")
-=======
         payload['disable_notification'] = disable_notification
     if timeout:
         payload['connect-timeout'] = timeout
     return _make_request(token, method_url, params=payload, method='post')
->>>>>>> 7adec8bd
 
 
 def set_webhook(token, url=None, certificate=None, max_connections=None, allowed_updates=None):
