--- conflicted
+++ resolved
@@ -260,120 +260,6 @@
         chat = Chat.de_json(obj["chat"])
         content_type = None
         opts = {}
-<<<<<<< HEAD
-        if "forward_from" in obj:
-            opts["forward_from"] = User.de_json(obj["forward_from"])
-        if "" in obj:
-            opts["forward_from_chat"] = Chat.de_json(obj["forward_from_chat"])
-        if "forward_from_message_id" in obj:
-            opts[""] = obj.get("forward_from_message_id")
-        if "forward_signature" in obj:
-            opts["forward_signature"] = obj.get("forward_signature")
-        if "forward_date" in obj:
-            opts["forward_date"] = obj.get("forward_date")
-        if "reply_to_message" in obj:
-            opts["reply_to_message"] = Message.de_json(obj["reply_to_message"])
-        if "edit_date" in obj:
-            opts["edit_date"] = obj.get("edit_date")
-        if "media_group_id" in obj:
-            opts["media_group_id"] = obj.get("media_group_id")
-        if "author_signature" in obj:
-            opts["author_signature"] = obj.get("author_signature")
-        if "text" in obj:
-            opts["text"] = obj["text"]
-            content_type = "text"
-        if "entities" in obj:
-            opts["entities"] = Message.parse_entities(obj["entities"])
-        if "caption_entities" in obj:
-            opts["caption_entities"] = Message.parse_entities(obj["caption_entities"])
-        if "audio" in obj:
-            opts["audio"] = Audio.de_json(obj["audio"])
-            content_type = "audio"
-        if "document" in obj:
-            opts["document"] = Document.de_json(obj["document"])
-            content_type = "document"
-        if "game" in obj:
-            opts["game"] = Game.de_json(obj["game"])
-            content_type = "game"
-        if "photo" in obj:
-            opts["photo"] = Message.parse_photo(obj["photo"])
-            content_type = "photo"
-        if "sticker" in obj:
-            opts["sticker"] = Sticker.de_json(obj["sticker"])
-            content_type = "sticker"
-        if "video" in obj:
-            opts["video"] = Video.de_json(obj["video"])
-            content_type = "video"
-        if "video_note" in obj:
-            opts["video_note"] = VideoNote.de_json(obj["video_note"])
-            content_type = "video_note"
-        if "voice" in obj:
-            opts["voice"] = Audio.de_json(obj["voice"])
-            content_type = "voice"
-        if "caption" in obj:
-            opts["caption"] = obj["caption"]
-        if "contact" in obj:
-            opts["contact"] = Contact.de_json(json.dumps(obj["contact"]))
-            content_type = "contact"
-        if "location" in obj:
-            opts["location"] = Location.de_json(obj["location"])
-            content_type = "location"
-        if "venue" in obj:
-            opts["venue"] = Venue.de_json(obj["venue"])
-            content_type = "venue"
-        if "new_chat_member" in obj:
-            opts["new_chat_member"] = User.de_json(obj["new_chat_member"])
-            content_type = "new_chat_member"
-        if "new_chat_members" in obj:
-            chat_members = obj["new_chat_members"]
-            opts["new_chat_members"] = [User.de_json(m) for m in chat_members]
-            content_type = "new_chat_members"
-        if "left_chat_member" in obj:
-            opts["left_chat_member"] = User.de_json(obj["left_chat_member"])
-            content_type = "left_chat_member"
-        if "new_chat_title" in obj:
-            opts["new_chat_title"] = obj["new_chat_title"]
-            content_type = "new_chat_title"
-        if "new_chat_photo" in obj:
-            opts["new_chat_photo"] = Message.parse_photo(obj["new_chat_photo"])
-            content_type = "new_chat_photo"
-        if "delete_chat_photo" in obj:
-            opts["delete_chat_photo"] = obj["delete_chat_photo"]
-            content_type = "delete_chat_photo"
-        if "group_chat_created" in obj:
-            opts["group_chat_created"] = obj["group_chat_created"]
-            content_type = "group_chat_created"
-        if "supergroup_chat_created" in obj:
-            opts["supergroup_chat_created"] = obj["supergroup_chat_created"]
-            content_type = "supergroup_chat_created"
-        if "channel_chat_created" in obj:
-            opts["channel_chat_created"] = obj["channel_chat_created"]
-            content_type = "channel_chat_created"
-        if "migrate_to_chat_id" in obj:
-            opts["migrate_to_chat_id"] = obj["migrate_to_chat_id"]
-            content_type = "migrate_to_chat_id"
-        if "migrate_from_chat_id" in obj:
-            opts["migrate_from_chat_id"] = obj["migrate_from_chat_id"]
-            content_type = "migrate_from_chat_id"
-        if "pinned_message" in obj:
-            opts["pinned_message"] = Message.de_json(obj["pinned_message"])
-            content_type = "pinned_message"
-        if "invoice" in obj:
-            opts["invoice"] = Invoice.de_json(obj["invoice"])
-            content_type = "invoice"
-        if "successful_payment" in obj:
-            opts["successful_payment"] = SuccessfulPayment.de_json(obj["successful_payment"])
-            content_type = "successful_payment"
-        if "connected_website" in obj:
-            opts["connected_website"] = obj["connected_website"]
-            content_type = "connected_website"
-        if "poll" in obj:
-            opts["poll"] = Poll.de_json(obj["poll"])
-            content_type = "poll"
-        if "passport_data" in obj:
-            opts["passport_data"] = obj["passport_data"]
-            content_type = "passport_data"
-=======
         if 'forward_from' in obj:
             opts['forward_from'] = User.de_json(obj['forward_from'])
         if 'forward_from_chat' in obj:
@@ -492,7 +378,6 @@
         if 'passport_data' in obj:
             opts['passport_data'] = obj['passport_data']
             content_type = 'passport_data'
->>>>>>> 7adec8bd
         return cls(message_id, from_user, date, chat, content_type, opts, json_string)
 
     @classmethod
@@ -596,12 +481,8 @@
                 type = "url"
                 url = f"tg://user?id={user.id}"
             elif type == "mention":
-<<<<<<< HEAD
-                url = f"https://t.me/{text[1:]}"
-=======
                 url = "https://t.me/{0}".format(text[1:])
             text = text.replace("&", "&amp;").replace("<", "&lt;").replace(">", "&gt;")
->>>>>>> 7adec8bd
             if not type or not _subs.get(type):
                 return text
             subs = _subs.get(type)
@@ -2243,33 +2124,20 @@
     @classmethod
     def de_json(cls, json_string):
         obj = cls.check_json(json_string)
-<<<<<<< HEAD
-        file_id = obj["file_id"]
-        width = obj["width"]
-        height = obj["height"]
-=======
         file_id = obj['file_id']
         width = obj['width']
         height = obj['height']
         is_animated = obj['is_animated']
->>>>>>> 7adec8bd
         thumb = None
         if "thumb" in obj:
             thumb = PhotoSize.de_json(obj["thumb"])
         emoji = obj.get("emoji")
         set_name = obj.get("set_name")
         mask_position = None
-<<<<<<< HEAD
-        if "mask_position" in obj:
-            mask_position = MaskPosition.de_json(obj["mask_position"])
-        file_size = obj.get("file_size")
-        return cls(file_id, width, height, thumb, emoji, set_name, mask_position, file_size)
-=======
         if 'mask_position' in obj:
             mask_position = MaskPosition.de_json(obj['mask_position'])
         file_size = obj.get('file_size')
         return cls(file_id, width, height, thumb, emoji, set_name, mask_position, file_size, is_animated)
->>>>>>> 7adec8bd
 
     def __init__(self, file_id, width, height, thumb, emoji, set_name, mask_position, file_size, is_animated):
         self.file_id = file_id
