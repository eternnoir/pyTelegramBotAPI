--- conflicted
+++ resolved
@@ -203,7 +203,6 @@
         if json_string is None:
             return None
         obj = cls.check_json(json_string, dict_copy=False)
-<<<<<<< HEAD
         update_id = obj["update_id"]
         message = Message.de_json(obj.get("message"))
         edited_message = Message.de_json(obj.get("edited_message"))
@@ -234,84 +233,6 @@
             obj.get("deleted_business_messages")
         )
 
-        return cls(
-            update_id,
-            message,
-            edited_message,
-            channel_post,
-            edited_channel_post,
-            inline_query,
-            chosen_inline_result,
-            callback_query,
-            shipping_query,
-            pre_checkout_query,
-            poll,
-            poll_answer,
-            my_chat_member,
-            chat_member,
-            chat_join_request,
-            message_reaction,
-            message_reaction_count,
-            removed_chat_boost,
-            chat_boost,
-            business_connection,
-            business_message,
-            edited_business_message,
-            deleted_business_messages,
-        )
-
-    def __init__(
-        self,
-        update_id,
-        message,
-        edited_message,
-        channel_post,
-        edited_channel_post,
-        inline_query,
-        chosen_inline_result,
-        callback_query,
-        shipping_query,
-        pre_checkout_query,
-        poll,
-        poll_answer,
-        my_chat_member,
-        chat_member,
-        chat_join_request,
-        message_reaction,
-        message_reaction_count,
-        removed_chat_boost,
-        chat_boost,
-        business_connection,
-        business_message,
-        edited_business_message,
-        deleted_business_messages,
-        **kwargs,
-    ):
-=======
-        update_id = obj['update_id']
-        message = Message.de_json(obj.get('message'))
-        edited_message = Message.de_json(obj.get('edited_message'))
-        channel_post = Message.de_json(obj.get('channel_post'))
-        edited_channel_post = Message.de_json(obj.get('edited_channel_post'))
-        inline_query = InlineQuery.de_json(obj.get('inline_query'))
-        chosen_inline_result = ChosenInlineResult.de_json(obj.get('chosen_inline_result'))
-        callback_query = CallbackQuery.de_json(obj.get('callback_query'))
-        shipping_query = ShippingQuery.de_json(obj.get('shipping_query'))
-        pre_checkout_query = PreCheckoutQuery.de_json(obj.get('pre_checkout_query'))
-        poll = Poll.de_json(obj.get('poll'))
-        poll_answer = PollAnswer.de_json(obj.get('poll_answer'))
-        my_chat_member = ChatMemberUpdated.de_json(obj.get('my_chat_member'))
-        chat_member = ChatMemberUpdated.de_json(obj.get('chat_member'))
-        chat_join_request = ChatJoinRequest.de_json(obj.get('chat_join_request'))
-        message_reaction = MessageReactionUpdated.de_json(obj.get('message_reaction'))
-        message_reaction_count = MessageReactionCountUpdated.de_json(obj.get('message_reaction_count'))
-        removed_chat_boost = ChatBoostRemoved.de_json(obj.get('removed_chat_boost'))
-        chat_boost = ChatBoostUpdated.de_json(obj.get('chat_boost'))
-        business_connection = BusinessConnection.de_json(obj.get('business_connection'))
-        business_message = Message.de_json(obj.get('business_message'))
-        edited_business_message = Message.de_json(obj.get('edited_business_message'))
-        deleted_business_messages = BusinessMessagesDeleted.de_json(obj.get('deleted_business_messages'))
-
         return cls(update_id, message, edited_message, channel_post, edited_channel_post, inline_query,
                    chosen_inline_result, callback_query, shipping_query, pre_checkout_query, poll, poll_answer,
                    my_chat_member, chat_member, chat_join_request, message_reaction, message_reaction_count,
@@ -323,7 +244,6 @@
                  my_chat_member, chat_member, chat_join_request, message_reaction, message_reaction_count,
                  removed_chat_boost, chat_boost, business_connection, business_message, edited_business_message,
                  deleted_business_messages, **kwargs):
->>>>>>> d9c4abe2
         self.update_id = update_id
         self.message = message
         self.edited_message = edited_message
@@ -395,25 +315,10 @@
         obj["new_chat_member"] = ChatMember.de_json(obj["new_chat_member"])
         obj["invite_link"] = ChatInviteLink.de_json(obj.get("invite_link"))
         return cls(**obj)
-<<<<<<< HEAD
-
-    def __init__(
-        self,
-        chat,
-        from_user,
-        date,
-        old_chat_member,
-        new_chat_member,
-        invite_link=None,
-        via_chat_folder_invite_link=None,
-        **kwargs,
-    ):
-=======
     
     def __init__(self, chat, from_user, date, old_chat_member, new_chat_member, invite_link=None,
                  via_join_request=None, via_chat_folder_invite_link=None,
                  **kwargs):
->>>>>>> d9c4abe2
         self.chat: Chat = chat
         self.from_user: User = from_user
         self.date: int = date
@@ -627,29 +532,10 @@
         obj = cls.check_json(json_string, dict_copy=False)
         return cls(**obj)
 
-<<<<<<< HEAD
-    def __init__(
-        self,
-        id,
-        is_bot,
-        first_name,
-        last_name=None,
-        username=None,
-        language_code=None,
-        can_join_groups=None,
-        can_read_all_group_messages=None,
-        supports_inline_queries=None,
-        is_premium=None,
-        added_to_attachment_menu=None,
-        can_connect_to_business=None,
-        **kwargs,
-    ):
-=======
     # noinspection PyShadowingBuiltins
     def __init__(self, id, is_bot, first_name, last_name=None, username=None, language_code=None,
                  can_join_groups=None, can_read_all_group_messages=None, supports_inline_queries=None, 
                  is_premium=None, added_to_attachment_menu=None, can_connect_to_business=None, **kwargs):
->>>>>>> d9c4abe2
         self.id: int = id
         self.is_bot: bool = is_bot
         self.first_name: str = first_name
@@ -677,22 +563,6 @@
         return json.dumps(self.to_dict())
 
     def to_dict(self):
-<<<<<<< HEAD
-        return {
-            "id": self.id,
-            "is_bot": self.is_bot,
-            "first_name": self.first_name,
-            "last_name": self.last_name,
-            "username": self.username,
-            "language_code": self.language_code,
-            "can_join_groups": self.can_join_groups,
-            "can_read_all_group_messages": self.can_read_all_group_messages,
-            "supports_inline_queries": self.supports_inline_queries,
-            "is_premium": self.is_premium,
-            "added_to_attachment_menu": self.added_to_attachment_menu,
-            "can_connect_to_business": self.can_connect_to_business,
-        }
-=======
         return {'id': self.id,
                 'is_bot': self.is_bot,
                 'first_name': self.first_name,
@@ -705,7 +575,6 @@
                 'is_premium': self.is_premium,
                 'added_to_attachment_menu': self.added_to_attachment_menu,
                 'can_connect_to_business': self.can_connect_to_business}
->>>>>>> d9c4abe2
 
 
 # noinspection PyShadowingBuiltins
@@ -805,70 +674,37 @@
     :param bio: Optional. Bio of the other party in a private chat. Returned only in getChat.
     :type bio: :obj:`str`
 
-<<<<<<< HEAD
-    :param has_private_forwards: Optional. :obj:`bool`, if privacy settings of the other party in the private chat
-        allows to use tg://user?id=<user_id> links only in chats with the user. Returned only in getChat.
-=======
     :param has_private_forwards: Optional. :obj:`bool`, if privacy settings of the other party in the private chat allows to use tg://user?id=<user_id> links only in chats with the user. Returned only in getChat.
->>>>>>> d9c4abe2
     :type has_private_forwards: :obj:`bool`
 
     :param has_restricted_voice_and_video_messages: Optional. True, if the privacy settings of the other party restrict sending voice and video note messages in the private chat. Returned only in getChat.
     :type :obj:`bool`
 
-<<<<<<< HEAD
-    :param join_to_send_messages: Optional. :obj:`bool`, if users need to join the supergroup before they can send
-        messages. Returned only in getChat.
-    :type join_to_send_messages: :obj:`bool`
-
-    :param join_by_request: Optional. :obj:`bool`, if all users directly joining the supergroup need to be approved
-        by supergroup administrators. Returned only in getChat.
-=======
     :param join_to_send_messages: Optional. :obj:`bool`, if users need to join the supergroup before they can send messages. Returned only in getChat.
     :type join_to_send_messages: :obj:`bool`
 
     :param join_by_request: Optional. :obj:`bool`, if all users directly joining the supergroup need to be approved by supergroup administrators. Returned only in getChat.
->>>>>>> d9c4abe2
     :type join_by_request: :obj:`bool`
 
     :param description: Optional. Description, for groups, supergroups and channel chats. Returned only in getChat.
     :type description: :obj:`str`
 
-<<<<<<< HEAD
-    :param invite_link: Optional. Primary invite link, for groups, supergroups and channel chats. Returned only in
-        getChat.
-=======
     :param invite_link: Optional. Primary invite link, for groups, supergroups and channel chats. Returned only in getChat.
->>>>>>> d9c4abe2
     :type invite_link: :obj:`str`
 
     :param pinned_message: Optional. The most recent pinned message (by sending date). Returned only in getChat.
     :type pinned_message: :class:`telebot.types.Message`
 
-<<<<<<< HEAD
-    :param permissions: Optional. Default chat member permissions, for groups and supergroups. Returned only in
-        getChat.
-    :type permissions: :class:`telebot.types.ChatPermissions`
-
-    :param slow_mode_delay: Optional. For supergroups, the minimum allowed delay between consecutive messages sent
-        by each unpriviledged user; in seconds. Returned only in getChat.
-=======
     :param permissions: Optional. Default chat member permissions, for groups and supergroups. Returned only in getChat.
     :type permissions: :class:`telebot.types.ChatPermissions`
 
     :param slow_mode_delay: Optional. For supergroups, the minimum allowed delay between consecutive messages sent by each unpriviledged user; in seconds. Returned only in getChat.
->>>>>>> d9c4abe2
     :type slow_mode_delay: :obj:`int`
 
     :param unrestrict_boost_count: Optional. For supergroups, the minimum number of boosts that a non-administrator user needs to add in order to ignore slow mode and chat permissions. Returned only in getChat.
     :type unrestrict_boost_count: :obj:`int`
 
-<<<<<<< HEAD
-    :param message_auto_delete_time: Optional. The time after which all messages sent to the chat will be
-        automatically deleted; in seconds. Returned only in getChat.
-=======
     :param message_auto_delete_time: Optional. The time after which all messages sent to the chat will be automatically deleted; in seconds. Returned only in getChat.
->>>>>>> d9c4abe2
     :type message_auto_delete_time: :obj:`int`
 
     :param has_aggressive_anti_spam_enabled: Optional. :obj:`bool`, if the chat has enabled aggressive anti-spam protection. Returned only in getChat.
@@ -877,12 +713,7 @@
     :param has_hidden_members: Optional. :obj:`bool`, if the chat has enabled hidden members. Returned only in getChat.
     :type has_hidden_members: :obj:`bool`
 
-<<<<<<< HEAD
-    :param has_protected_content: Optional. :obj:`bool`, if messages from the chat can't be forwarded to other
-        chats. Returned only in getChat.
-=======
     :param has_protected_content: Optional. :obj:`bool`, if messages from the chat can't be forwarded to other chats. Returned only in getChat.
->>>>>>> d9c4abe2
     :type has_protected_content: :obj:`bool`
 
     :param has_visible_history: Optional. True, if new chat members will have access to old messages; available only to chat administrators. Returned only in getChat.
@@ -891,12 +722,7 @@
     :param sticker_set_name: Optional. For supergroups, name of group sticker set. Returned only in getChat.
     :type sticker_set_name: :obj:`str`
 
-<<<<<<< HEAD
-    :param can_set_sticker_set: Optional. :obj:`bool`, if the bot can change the group sticker set. Returned only in
-        getChat.
-=======
     :param can_set_sticker_set: Optional. :obj:`bool`, if the bot can change the group sticker set. Returned only in getChat.
->>>>>>> d9c4abe2
     :type can_set_sticker_set: :obj:`bool`
 
     :param custom_emoji_sticker_set_name: Optional. For supergroups, the name of the group's custom emoji sticker set.
@@ -909,12 +735,7 @@
         signed 64 bit integer or double-precision float type are safe for storing this identifier. Returned only in getChat.
     :type linked_chat_id: :obj:`int`
 
-<<<<<<< HEAD
-    :param location: Optional. For supergroups, the location to which the supergroup is connected. Returned only in
-        getChat.
-=======
     :param location: Optional. For supergroups, the location to which the supergroup is connected. Returned only in getChat.
->>>>>>> d9c4abe2
     :type location: :class:`telebot.types.ChatLocation`
 
     :return: Instance of the class
@@ -954,54 +775,6 @@
             obj["birthdate"] = Birthdate.de_json(obj["birthdate"])
         return cls(**obj)
 
-<<<<<<< HEAD
-    def __init__(
-        self,
-        id,
-        type,
-        title=None,
-        username=None,
-        first_name=None,
-        last_name=None,
-        photo=None,
-        bio=None,
-        has_private_forwards=None,
-        description=None,
-        invite_link=None,
-        pinned_message=None,
-        permissions=None,
-        slow_mode_delay=None,
-        message_auto_delete_time=None,
-        has_protected_content=None,
-        sticker_set_name=None,
-        can_set_sticker_set=None,
-        linked_chat_id=None,
-        location=None,
-        join_to_send_messages=None,
-        join_by_request=None,
-        has_restricted_voice_and_video_messages=None,
-        is_forum=None,
-        active_usernames=None,
-        emoji_status_custom_emoji_id=None,
-        has_hidden_members=None,
-        has_aggressive_anti_spam_enabled=None,
-        emoji_status_expiration_date=None,
-        available_reactions=None,
-        accent_color_id=None,
-        background_custom_emoji_id=None,
-        profile_accent_color_id=None,
-        profile_background_custom_emoji_id=None,
-        has_visible_history=None,
-        unrestrict_boost_count=None,
-        custom_emoji_sticker_set_name=None,
-        business_intro=None,
-        business_location=None,
-        business_opening_hours=None,
-        personal_chat=None,
-        birthdate=None,
-        **kwargs,
-    ):
-=======
     def __init__(self, id, type, title=None, username=None, first_name=None,
                  last_name=None, photo=None, bio=None, has_private_forwards=None,
                  description=None, invite_link=None, pinned_message=None, 
@@ -1015,7 +788,6 @@
                  profile_background_custom_emoji_id=None, has_visible_history=None, 
                  unrestrict_boost_count=None, custom_emoji_sticker_set_name=None, business_intro=None, business_location=None,
                     business_opening_hours=None, personal_chat=None, birthdate=None, **kwargs):
->>>>>>> d9c4abe2
         self.id: int = id
         self.type: str = type
         self.title: str = title
@@ -1065,8 +837,6 @@
         self.birthdate: Birthdate = birthdate
 
 
-<<<<<<< HEAD
-=======
 class Chat(ChatFullInfo):
     """
     In BotAPI 7.3 Chat was reduced and full info moved to ChatFullInfo:
@@ -1079,7 +849,6 @@
     pass
 
 
->>>>>>> d9c4abe2
 class MessageID(JsonDeserializable):
     """
     This object represents a unique message identifier.
@@ -1541,147 +1310,6 @@
                 # date.	Always 0. The field can be used to differentiate regular and inaccessible messages.
                 opts["pinned_message"] = InaccessibleMessage.de_json(pinned_message)
             else:
-<<<<<<< HEAD
-                opts["pinned_message"] = Message.de_json(pinned_message)
-            content_type = "pinned_message"
-        if "invoice" in obj:
-            opts["invoice"] = Invoice.de_json(obj["invoice"])
-            content_type = "invoice"
-        if "successful_payment" in obj:
-            opts["successful_payment"] = SuccessfulPayment.de_json(
-                obj["successful_payment"]
-            )
-            content_type = "successful_payment"
-        if "connected_website" in obj:
-            opts["connected_website"] = obj["connected_website"]
-            content_type = "connected_website"
-        if "poll" in obj:
-            opts["poll"] = Poll.de_json(obj["poll"])
-            content_type = "poll"
-        if "passport_data" in obj:
-            opts["passport_data"] = obj["passport_data"]
-            content_type = "passport_data"
-        if "proximity_alert_triggered" in obj:
-            opts["proximity_alert_triggered"] = ProximityAlertTriggered.de_json(
-                obj["proximity_alert_triggered"]
-            )
-            content_type = "proximity_alert_triggered"
-        if "video_chat_scheduled" in obj:
-            opts["video_chat_scheduled"] = VideoChatScheduled.de_json(
-                obj["video_chat_scheduled"]
-            )
-            content_type = "video_chat_scheduled"
-        if "video_chat_started" in obj:
-            opts["video_chat_started"] = VideoChatStarted.de_json(
-                obj["video_chat_started"]
-            )
-            content_type = "video_chat_started"
-        if "video_chat_ended" in obj:
-            opts["video_chat_ended"] = VideoChatEnded.de_json(obj["video_chat_ended"])
-            content_type = "video_chat_ended"
-        if "video_chat_participants_invited" in obj:
-            opts["video_chat_participants_invited"] = (
-                VideoChatParticipantsInvited.de_json(
-                    obj["video_chat_participants_invited"]
-                )
-            )
-            content_type = "video_chat_participants_invited"
-        if "web_app_data" in obj:
-            opts["web_app_data"] = WebAppData.de_json(obj["web_app_data"])
-            content_type = "web_app_data"
-        if "message_auto_delete_timer_changed" in obj:
-            opts["message_auto_delete_timer_changed"] = (
-                MessageAutoDeleteTimerChanged.de_json(
-                    obj["message_auto_delete_timer_changed"]
-                )
-            )
-            content_type = "message_auto_delete_timer_changed"
-        if "reply_markup" in obj:
-            opts["reply_markup"] = InlineKeyboardMarkup.de_json(obj["reply_markup"])
-        if "forum_topic_created" in obj:
-            opts["forum_topic_created"] = ForumTopicCreated.de_json(
-                obj["forum_topic_created"]
-            )
-            content_type = "forum_topic_created"
-        if "forum_topic_closed" in obj:
-            opts["forum_topic_closed"] = ForumTopicClosed.de_json(
-                obj["forum_topic_closed"]
-            )
-            content_type = "forum_topic_closed"
-        if "forum_topic_reopened" in obj:
-            opts["forum_topic_reopened"] = ForumTopicReopened.de_json(
-                obj["forum_topic_reopened"]
-            )
-            content_type = "forum_topic_reopened"
-        if "has_media_spoiler" in obj:
-            opts["has_media_spoiler"] = obj["has_media_spoiler"]
-        if "forum_topic_edited" in obj:
-            opts["forum_topic_edited"] = ForumTopicEdited.de_json(
-                obj["forum_topic_edited"]
-            )
-            content_type = "forum_topic_edited"
-        if "general_forum_topic_hidden" in obj:
-            opts["general_forum_topic_hidden"] = GeneralForumTopicHidden.de_json(
-                obj["general_forum_topic_hidden"]
-            )
-            content_type = "general_forum_topic_hidden"
-        if "general_forum_topic_unhidden" in obj:
-            opts["general_forum_topic_unhidden"] = GeneralForumTopicUnhidden.de_json(
-                obj["general_forum_topic_unhidden"]
-            )
-            content_type = "general_forum_topic_unhidden"
-        if "write_access_allowed" in obj:
-            opts["write_access_allowed"] = WriteAccessAllowed.de_json(
-                obj["write_access_allowed"]
-            )
-            content_type = "write_access_allowed"
-        if "users_shared" in obj:
-            opts["users_shared"] = UsersShared.de_json(obj["users_shared"])
-            content_type = "users_shared"  # COMPATIBILITY BROKEN!
-        if "chat_shared" in obj:
-            opts["chat_shared"] = ChatShared.de_json(obj["chat_shared"])
-            content_type = "chat_shared"
-        if "story" in obj:
-            opts["story"] = Story.de_json(obj["story"])
-            content_type = "story"
-        if "external_reply" in obj:
-            opts["external_reply"] = ExternalReplyInfo.de_json(obj["external_reply"])
-        if "quote" in obj:
-            opts["quote"] = TextQuote.de_json(obj["quote"])
-        if "link_preview_options" in obj:
-            opts["link_preview_options"] = LinkPreviewOptions.de_json(
-                obj["link_preview_options"]
-            )
-        if "giveaway_created" in obj:
-            opts["giveaway_created"] = GiveawayCreated.de_json(obj["giveaway_created"])
-            content_type = "giveaway_created"
-        if "giveaway" in obj:
-            opts["giveaway"] = Giveaway.de_json(obj["giveaway"])
-            content_type = "giveaway"
-        if "giveaway_winners" in obj:
-            opts["giveaway_winners"] = GiveawayWinners.de_json(obj["giveaway_winners"])
-            content_type = "giveaway_winners"
-        if "giveaway_completed" in obj:
-            opts["giveaway_completed"] = GiveawayCompleted.de_json(
-                obj["giveaway_completed"]
-            )
-            content_type = "giveaway_completed"
-        if "forward_origin" in obj:
-            opts["forward_origin"] = MessageOrigin.de_json(obj["forward_origin"])
-        if "boost_added" in obj:
-            opts["boost_added"] = ChatBoostAdded.de_json(obj["boost_added"])
-            content_type = "boost_added"
-        if "sender_boost_count" in obj:
-            opts["sender_boost_count"] = obj["sender_boost_count"]
-        if "reply_to_story" in obj:
-            opts["reply_to_story"] = Story.de_json(obj["reply_to_story"])
-        if "sender_business_bot" in obj:
-            opts["sender_business_bot"] = User.de_json(obj["sender_business_bot"])
-        if "business_connection_id" in obj:
-            opts["business_connection_id"] = obj["business_connection_id"]
-        if "is_from_offline" in obj:
-            opts["is_from_offline"] = obj["is_from_offline"]
-=======
                 opts['pinned_message'] = Message.de_json(pinned_message)
             content_type = 'pinned_message'
         if 'invoice' in obj:
@@ -1793,7 +1421,6 @@
             opts['is_from_offline'] = obj['is_from_offline']
 
 
->>>>>>> d9c4abe2
 
         return cls(message_id, from_user, date, chat, content_type, opts, json_string)
 
@@ -3062,23 +2689,13 @@
 
     Telegram Documentation: https://core.telegram.org/bots/api#keyboardbuttonpolltype
 
-<<<<<<< HEAD
-    :param type: Optional. If quiz is passed, the user will be allowed to create only polls in the quiz mode. If regular is
-        passed, only regular polls will be allowed. Otherwise, the user will be allowed to create a poll of any type.
-=======
     :param type: Optional. If quiz is passed, the user will be allowed to create only polls in the quiz mode. If regular is passed, only regular polls will be allowed. Otherwise, the user will be allowed to create a poll of any type.
->>>>>>> d9c4abe2
     :type type: :obj:`str`
 
     :return: Instance of the class
     :rtype: :class:`telebot.types.KeyboardButtonPollType`
     """
-<<<<<<< HEAD
-
-    def __init__(self, type=""):
-=======
     def __init__(self, type=None):
->>>>>>> d9c4abe2
         self.type: str = type
 
     def to_dict(self):
@@ -4343,11 +3960,7 @@
 
 # BotCommandScopes
 
-<<<<<<< HEAD
-
-=======
 # noinspection PyShadowingBuiltins
->>>>>>> d9c4abe2
 class BotCommandScope(ABC, JsonSerializable):
     """
     This object represents the scope to which bot commands are applied. Currently, the following 7 scopes are supported:
@@ -4567,11 +4180,7 @@
 
 # InlineQuery
 
-<<<<<<< HEAD
-
-=======
 # noinspection PyShadowingBuiltins
->>>>>>> d9c4abe2
 class InlineQuery(JsonDeserializable):
     """
     This object represents an incoming inline query. When the user sends an empty query, your bot could return some default or trending results.
@@ -4703,18 +4312,6 @@
     :param horizontal_accuracy: Optional. The radius of uncertainty for the location, measured in meters; 0-1500
     :type horizontal_accuracy: :obj:`float` number
 
-<<<<<<< HEAD
-    :param live_period: Optional. Period in seconds for which the location can be updated, should be between 60 and
-        86400.
-    :type live_period: :obj:`int`
-
-    :param heading: Optional. For live locations, a direction in which the user is moving, in degrees. Must be between 1
-        and 360 if specified.
-    :type heading: :obj:`int`
-
-    :param proximity_alert_radius: Optional. For live locations, a maximum distance for proximity alerts about
-        approaching another chat member, in meters. Must be between 1 and 100000 if specified.
-=======
     :param live_period: Optional. Period in seconds during which the location can be updated, should be between 60 and 86400, or 0x7FFFFFFF for live locations that can be edited indefinitely.
     :type live_period: :obj:`int`
 
@@ -4722,7 +4319,6 @@
     :type heading: :obj:`int`
 
     :param proximity_alert_radius: Optional. For live locations, a maximum distance for proximity alerts about approaching another chat member, in meters. Must be between 1 and 100000 if specified.
->>>>>>> d9c4abe2
     :type proximity_alert_radius: :obj:`int`
 
     :return: Instance of the class
@@ -6059,18 +5655,6 @@
     :param horizontal_accuracy: Optional. The radius of uncertainty for the location, measured in meters; 0-1500
     :type horizontal_accuracy: :obj:`float` number
 
-<<<<<<< HEAD
-    :param live_period: Optional. Period in seconds for which the location can be updated, should be between 60 and
-        86400.
-    :type live_period: :obj:`int`
-
-    :param heading: Optional. For live locations, a direction in which the user is moving, in degrees. Must be between 1
-        and 360 if specified.
-    :type heading: :obj:`int`
-
-    :param proximity_alert_radius: Optional. For live locations, a maximum distance for proximity alerts about
-        approaching another chat member, in meters. Must be between 1 and 100000 if specified.
-=======
     :param live_period: Optional. Period in seconds during which the location can be updated, should be between 60 and 86400, or 0x7FFFFFFF for live locations that can be edited indefinitely.
     :type live_period: :obj:`int`
 
@@ -6078,7 +5662,6 @@
     :type heading: :obj:`int`
 
     :param proximity_alert_radius: Optional. For live locations, a maximum distance for proximity alerts about approaching another chat member, in meters. Must be between 1 and 100000 if specified.
->>>>>>> d9c4abe2
     :type proximity_alert_radius: :obj:`int`
 
     :param reply_markup: Optional. Inline keyboard attached to the message
@@ -7812,11 +7395,7 @@
 
 # InputMedia
 
-<<<<<<< HEAD
-
-=======
 # noinspection PyShadowingBuiltins
->>>>>>> d9c4abe2
 class InputMedia(Dictionaryable, JsonSerializable):
     """
     This object represents the content of a media message to be sent. It should be one of
@@ -8294,17 +7873,10 @@
             obj['text_entities'] = Message.parse_entities(obj['text_entities'])
         return cls(**obj)
 
-<<<<<<< HEAD
-    def __init__(self, text, voter_count=0, **kwargs):
-        self.text: str = text
-        self.voter_count: int = voter_count
-
-=======
     def __init__(self, text, voter_count = 0, text_entities=None, **kwargs):
         self.text: str = text
         self.voter_count: int = voter_count
         self.text_entities: List[MessageEntity] = text_entities
->>>>>>> d9c4abe2
     # Converted in _convert_poll_options
     # def to_json(self):
     #     # send_poll Option is a simple string: https://core.telegram.org/bots/api#sendpoll
@@ -8378,18 +7950,6 @@
     :param allows_multiple_answers: True, if the poll allows multiple answers
     :type allows_multiple_answers: :obj:`bool`
 
-<<<<<<< HEAD
-    :param correct_option_id: Optional. 0-based identifier of the correct answer option. Available only for polls in
-        the quiz mode, which are closed, or was sent (not forwarded) by the bot or to the private chat with the bot.
-    :type correct_option_id: :obj:`int`
-
-    :param explanation: Optional. Text that is shown when a user chooses an incorrect answer or taps on the lamp icon in a
-        quiz-style poll, 0-200 characters
-    :type explanation: :obj:`str`
-
-    :param explanation_entities: Optional. Special entities like usernames, URLs, bot commands, etc. that appear in
-        the explanation
-=======
     :param correct_option_id: Optional. 0-based identifier of the correct answer option. Available only for polls in the quiz mode, which are closed, or was sent (not forwarded) by the bot or to the private chat with the bot.
     :type correct_option_id: :obj:`int`
 
@@ -8397,7 +7957,6 @@
     :type explanation: :obj:`str`
 
     :param explanation_entities: Optional. Special entities like usernames, URLs, bot commands, etc. that appear in the explanation
->>>>>>> d9c4abe2
     :type explanation_entities: :obj:`list` of :class:`telebot.types.MessageEntity`
 
     :param open_period: Optional. Amount of time in seconds the poll will be active after creation
@@ -8422,49 +7981,21 @@
         options = []
         for opt in obj["options"]:
             options.append(PollOption.de_json(opt))
-<<<<<<< HEAD
-        obj["options"] = options or None
-        if "explanation_entities" in obj:
-            obj["explanation_entities"] = Message.parse_entities(
-                obj["explanation_entities"]
-            )
-=======
         obj['options'] = options or None
         if 'explanation_entities' in obj:
             obj['explanation_entities'] = Message.parse_entities(obj['explanation_entities'])
         if 'question_entities' in obj:
             obj['question_entities'] = Message.parse_entities(obj['question_entities'])
->>>>>>> d9c4abe2
         return cls(**obj)
 
     # noinspection PyShadowingBuiltins
     def __init__(
-<<<<<<< HEAD
-        self,
-        question,
-        options,
-        poll_id=None,
-        total_voter_count=None,
-        is_closed=None,
-        is_anonymous=None,
-        type=None,
-        allows_multiple_answers=None,
-        correct_option_id=None,
-        explanation=None,
-        explanation_entities=None,
-        open_period=None,
-        close_date=None,
-        poll_type=None,
-        **kwargs,
-    ):
-=======
             self,
             question, options,
             poll_id=None, total_voter_count=None, is_closed=None, is_anonymous=None, type=None,
             allows_multiple_answers=None, correct_option_id=None, explanation=None, explanation_entities=None,
             open_period=None, close_date=None, poll_type=None, question_entities=None,
             **kwargs):
->>>>>>> d9c4abe2
         self.id: str = poll_id
         self.question: str = question
         self.options: List[PollOption] = options
@@ -8881,15 +8412,6 @@
         if json_string is None:
             return None
         obj = cls.check_json(json_string)
-<<<<<<< HEAD
-        map = {
-            "commands": MenuButtonCommands,
-            "web_app": MenuButtonWebApp,
-            "default": MenuButtonDefault,
-        }
-        return map[obj["type"]](**obj)
-
-=======
         types = {
             'commands': MenuButtonCommands,
             'web_app': MenuButtonWebApp,
@@ -8897,7 +8419,6 @@
         }
         return types[obj['type']](**obj)
     
->>>>>>> d9c4abe2
     def to_json(self):
         """
         :meta private:
@@ -8909,10 +8430,6 @@
         :meta private:
         """
         raise NotImplementedError
-<<<<<<< HEAD
-
-=======
->>>>>>> d9c4abe2
 
 
 # noinspection PyUnusedLocal
@@ -8972,10 +8489,7 @@
         return json.dumps(self.to_dict())
 
 
-<<<<<<< HEAD
-=======
 # noinspection PyUnusedLocal
->>>>>>> d9c4abe2
 class MenuButtonDefault(MenuButton):
     """
     Describes that no specific value for the menu button was set.
@@ -9974,10 +9488,6 @@
         self.message_id: int = message_id
         self.date: int = date
         self.reactions: List[ReactionCount] = reactions
-<<<<<<< HEAD
-
-=======
->>>>>>> d9c4abe2
 
 
 # noinspection PyShadowingBuiltins
@@ -11091,79 +10601,6 @@
 
     def __getattr__(self, item):
         if item in [
-<<<<<<< HEAD
-            "message_thread_id",
-            "from_user",
-            "sender_chat",
-            "forward_origin",
-            "is_topic_message",
-            "is_automatic_forward",
-            "reply_to_message",
-            "external_reply",
-            "qoute",
-            "via_bot",
-            "edit_date",
-            "has_protected_content",
-            "media_group_id",
-            "author_signature",
-            "text",
-            "entities",
-            "link_preview_options",
-            "animation",
-            "audio",
-            "document",
-            "photo",
-            "sticker",
-            "story",
-            "video",
-            "video_note",
-            "voice",
-            "caption",
-            "caption_entities",
-            "has_media_spoiler",
-            "contact",
-            "dice",
-            "game",
-            "poll",
-            "venue",
-            "location",
-            "new_chat_members",
-            "left_chat_member",
-            "new_chat_title",
-            "new_chat_photo",
-            "delete_chat_photo",
-            "group_chat_created",
-            "supergroup_chat_created",
-            "channel_chat_created",
-            "message_auto_delete_timer_changed",
-            "migrate_to_chat_id",
-            "migrate_from_chat_id",
-            "pinned_message",
-            "invoice",
-            "successful_payment",
-            "users_shared",
-            "chat_shared",
-            "connected_website",
-            "write_access_allowed",
-            "passport_data",
-            "proximity_alert_triggered",
-            "forum_topic_created",
-            "forum_topic_edited",
-            "forum_topic_closed",
-            "forum_topic_reopened",
-            "general_forum_topic_hidden",
-            "general_forum_topic_unhidden",
-            "giveaway_created",
-            "giveaway",
-            "giveaway_winners",
-            "giveaway_completed",
-            "video_chat_scheduled",
-            "video_chat_started",
-            "video_chat_ended",
-            "video_chat_participants_invited",
-            "web_app_data",
-            "reply_markup",
-=======
             'message_thread_id', 'from_user', 'sender_chat', 'forward_origin', 'is_topic_message',
             'is_automatic_forward', 'reply_to_message', 'external_reply', 'qoute', 'via_bot', 'edit_date',
             'has_protected_content', 'media_group_id', 'author_signature', 'text', 'entities', 'link_preview_options',
@@ -11177,7 +10614,6 @@
             'forum_topic_reopened', 'general_forum_topic_hidden', 'general_forum_topic_unhidden', 'giveaway_created',
             'giveaway', 'giveaway_winners', 'giveaway_completed', 'video_chat_scheduled', 'video_chat_started',
             'video_chat_ended', 'video_chat_participants_invited', 'web_app_data', 'reply_markup'
->>>>>>> d9c4abe2
         ]:
             return self.__universal_deprecation(item)
         else:
@@ -11210,10 +10646,7 @@
         self.boost_count: int = boost_count
 
 
-<<<<<<< HEAD
-=======
 # noinspection PyShadowingBuiltins
->>>>>>> d9c4abe2
 class BusinessConnection(JsonDeserializable):
     """
     This object describes the connection of the bot with a business account.
