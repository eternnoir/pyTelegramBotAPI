--- conflicted
+++ resolved
@@ -1710,12 +1710,8 @@
             )
         )
 
-<<<<<<< HEAD
+
     def get_chat(self, chat_id: Union[int, str]) -> types.Chat:
-=======
-
-    def get_chat(self, chat_id: Union[int, str]) -> types.ChatFullInfo:
->>>>>>> d9c4abe2
         """
         Use this method to get up to date information about the chat (current name of the user for one-on-one
         conversations, current username of a user, group or channel, etc.). Returns a Chat object on success.
@@ -1728,14 +1724,10 @@
         :return: Chat information
         :rtype: :class:`telebot.types.ChatFullInfo`
         """
-<<<<<<< HEAD
-        return types.Chat.de_json(apihelper.get_chat(self.token, chat_id))
-=======
-        return types.ChatFullInfo.de_json(
+        return types.Chat.de_json(
             apihelper.get_chat(self.token, chat_id)
         )
 
->>>>>>> d9c4abe2
 
     def leave_chat(self, chat_id: Union[int, str]) -> bool:
         """
@@ -2199,30 +2191,10 @@
             )
 
         return types.MessageID.de_json(
-<<<<<<< HEAD
-            apihelper.copy_message(
-                self.token,
-                chat_id,
-                from_chat_id,
-                message_id,
-                caption=caption,
-                parse_mode=parse_mode,
-                caption_entities=caption_entities,
-                disable_notification=disable_notification,
-                reply_markup=reply_markup,
-                timeout=timeout,
-                protect_content=protect_content,
-                message_thread_id=message_thread_id,
-                reply_parameters=reply_parameters,
-            )
-        )
-=======
             apihelper.copy_message(self.token, chat_id, from_chat_id, message_id, caption=caption,
                 parse_mode=parse_mode, caption_entities=caption_entities, disable_notification=disable_notification,
                 reply_markup=reply_markup, timeout=timeout, protect_content=protect_content,
-                message_thread_id=message_thread_id, reply_parameters=reply_parameters))
-
->>>>>>> d9c4abe2
+               message_thread_id=message_thread_id, reply_parameters=reply_parameters))
 
     def delete_message(
         self, chat_id: Union[int, str], message_id: int, timeout: Optional[int] = None
@@ -4012,19 +3984,6 @@
         )
 
     def edit_message_live_location(
-<<<<<<< HEAD
-        self,
-        latitude: float,
-        longitude: float,
-        chat_id: Optional[Union[int, str]] = None,
-        message_id: Optional[int] = None,
-        inline_message_id: Optional[str] = None,
-        reply_markup: Optional[types.InlineKeyboardMarkup] = None,
-        timeout: Optional[int] = None,
-        horizontal_accuracy: Optional[float] = None,
-        heading: Optional[int] = None,
-        proximity_alert_radius: Optional[int] = None,
-=======
             self, latitude: float, longitude: float, 
             chat_id: Optional[Union[int, str]]=None, 
             message_id: Optional[int]=None,
@@ -4033,10 +3992,7 @@
             timeout: Optional[int]=None,
             horizontal_accuracy: Optional[float]=None, 
             heading: Optional[int]=None, 
-            proximity_alert_radius: Optional[int]=None,
-            live_period: Optional[int]=None,
->>>>>>> d9c4abe2
-    ) -> types.Message or bool:
+            proximity_alert_radius: Optional[int]=None) -> types.Message or bool:
         """
         Use this method to edit live location messages. A location can be edited until its live_period expires or editing is explicitly
             disabled by a call to stopMessageLiveLocation. On success, if the edited message is not an inline message, the edited Message
@@ -4083,23 +4039,9 @@
         """
         return types.Message.de_json(
             apihelper.edit_message_live_location(
-<<<<<<< HEAD
-                self.token,
-                latitude,
-                longitude,
-                chat_id=chat_id,
-                message_id=message_id,
-                inline_message_id=inline_message_id,
-                reply_markup=reply_markup,
-                timeout=timeout,
-                horizontal_accuracy=horizontal_accuracy,
-                heading=heading,
-                proximity_alert_radius=proximity_alert_radius,
-=======
                 self.token, latitude, longitude, chat_id=chat_id, message_id=message_id, inline_message_id=inline_message_id,
                 reply_markup=reply_markup, timeout=timeout, horizontal_accuracy=horizontal_accuracy, heading=heading,
-                proximity_alert_radius=proximity_alert_radius, live_period=live_period)
->>>>>>> d9c4abe2
+                proximity_alert_radius=proximity_alert_radius)
             )
         )
 
@@ -6283,36 +6225,7 @@
 
     # noinspection PyShadowingBuiltins
     def send_poll(
-<<<<<<< HEAD
-        self,
-        chat_id: Union[int, str],
-        question: str,
-        options: List[str],
-        is_anonymous: Optional[bool] = None,
-        type: Optional[str] = None,
-        allows_multiple_answers: Optional[bool] = None,
-        correct_option_id: Optional[int] = None,
-        explanation: Optional[str] = None,
-        explanation_parse_mode: Optional[str] = None,
-        open_period: Optional[int] = None,
-        close_date: Optional[Union[int, datetime]] = None,
-        is_closed: Optional[bool] = None,
-        disable_notification: Optional[bool] = False,
-        reply_to_message_id: Optional[
-            int
-        ] = None,  # deprecated, for backward compatibility
-        reply_markup: Optional[REPLY_MARKUP_TYPES] = None,
-        allow_sending_without_reply: Optional[
-            bool
-        ] = None,  # deprecated, for backward compatibility
-        timeout: Optional[int] = None,
-        explanation_entities: Optional[List[types.MessageEntity]] = None,
-        protect_content: Optional[bool] = None,
-        message_thread_id: Optional[int] = None,
-        reply_parameters: Optional[types.ReplyParameters] = None,
-        business_connection_id: Optional[str] = None,
-=======
-            self, chat_id: Union[int, str], question: str, options: List[types.InputPollOption],
+            self, chat_id: Union[int, str], question: str, options: List[str],
             is_anonymous: Optional[bool]=None, type: Optional[str]=None, 
             allows_multiple_answers: Optional[bool]=None, 
             correct_option_id: Optional[int]=None,
@@ -6330,11 +6243,7 @@
             protect_content: Optional[bool]=None,
             message_thread_id: Optional[int]=None,
             reply_parameters: Optional[types.ReplyParameters]=None,
-            business_connection_id: Optional[str]=None,
-            question_parse_mode: Optional[str] = None,
-            question_entities: Optional[List[types.MessageEntity]] = None,
->>>>>>> d9c4abe2
-    ) -> types.Message:
+            business_connection_id: Optional[str]=None) -> types.Message:
         """
         Use this method to send a native poll.
         On success, the sent Message is returned.
@@ -6463,50 +6372,7 @@
                 "The send_poll signature was changed, please see send_poll function details."
             )
 
-<<<<<<< HEAD
-        explanation_parse_mode = (
-            self.parse_mode
-            if (explanation_parse_mode is None)
-            else explanation_parse_mode
-        )
-
-        return types.Message.de_json(
-            apihelper.send_poll(
-                self.token,
-                chat_id,
-                question,
-                options,
-                is_anonymous=is_anonymous,
-                type=type,
-                allows_multiple_answers=allows_multiple_answers,
-                correct_option_id=correct_option_id,
-                explanation=explanation,
-                explanation_parse_mode=explanation_parse_mode,
-                open_period=open_period,
-                close_date=close_date,
-                is_closed=is_closed,
-                disable_notification=disable_notification,
-                reply_markup=reply_markup,
-                timeout=timeout,
-                explanation_entities=explanation_entities,
-                protect_content=protect_content,
-                message_thread_id=message_thread_id,
-                reply_parameters=reply_parameters,
-                business_connection_id=business_connection_id,
-=======
         explanation_parse_mode = self.parse_mode if (explanation_parse_mode is None) else explanation_parse_mode
-        question_parse_mode = self.parse_mode if (question_parse_mode is None) else question_parse_mode
-
-        if options and (not isinstance(options[0], types.InputPollOption)):
-            # show a deprecation warning
-            logger.warning("The parameter 'options' changed, should be List[types.InputPollOption], other types are deprecated.")
-            # convert options to appropriate type
-            if isinstance(options[0], str):
-                options = [types.InputPollOption(option) for option in options]
-            elif isinstance(options[0], types.PollOption):
-                options = [types.InputPollOption(option.text, text_entities=option.text_entities) for option in options]
-            else:
-                raise RuntimeError("Type of 'options' items is unknown. Options should be List[types.InputPollOption], other types are deprecated.")
 
         return types.Message.de_json(
             apihelper.send_poll(
@@ -6517,9 +6383,7 @@
                 close_date=close_date, is_closed=is_closed, disable_notification=disable_notification,
                 reply_markup=reply_markup, timeout=timeout, explanation_entities=explanation_entities,
                 protect_content=protect_content, message_thread_id=message_thread_id,
-                reply_parameters=reply_parameters, business_connection_id=business_connection_id,
-                question_parse_mode=question_parse_mode, question_entities=question_entities)
->>>>>>> d9c4abe2
+                reply_parameters=reply_parameters, business_connection_id=business_connection_id)
             )
         )
 
@@ -6864,18 +6728,8 @@
             apihelper.get_user_chat_boosts(self.token, chat_id, user_id)
         )
 
-<<<<<<< HEAD
-    def set_sticker_set_thumbnail(
-        self,
-        name: str,
-        user_id: int,
-        thumbnail: Union[Any, str] = None,
-        format: Optional[str] = None,
-    ) -> bool:
-=======
-    # noinspection PyShadowingBuiltins
+
     def set_sticker_set_thumbnail(self, name: str, user_id: int, thumbnail: Union[Any, str]=None, format: Optional[str]=None) -> bool:
->>>>>>> d9c4abe2
         """
         Use this method to set the thumbnail of a sticker set.
         Animated thumbnails can be set for animated sticker sets only. Returns True on success.
