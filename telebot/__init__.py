# -*- coding: utf-8 -*-
from __future__ import print_function

import threading
import time
import re
import sys

import logging
<<<<<<< HEAD

logging.basicConfig()
logger = logging.getLogger('Telebot')
import re
=======
logger = logging.getLogger('TeleBot')
formatter = logging.Formatter('%(asctime)s (%(filename)s:%(lineno)d) %(levelname)s - %(name)s: "%(message)s"')

console_output_handler = logging.StreamHandler(sys.stderr)
console_output_handler.setFormatter(formatter)
logger.addHandler(console_output_handler)

logger.setLevel(logging.ERROR)
>>>>>>> 88bd6dcb

from telebot import apihelper, types, util

"""
Module : telebot
"""

API_URL = r"https://api.telegram.org/"


class TeleBot:
    """ This is TeleBot Class
    Methods:
        getMe
        sendMessage
        forwardMessage
        sendPhoto
        sendAudio
        sendDocument
        sendSticker
        sendVideo
        sendLocation
        sendChatAction
        getUserProfilePhotos
        getUpdates
    """

    def __init__(self, token, create_threads=True, num_threads=4):
        """
        :param token: bot API token
        :param create_threads: Create thread for message handler
        :param num_threads: Number of worker in thread pool.
        :return: Telebot object.
        """
        self.token = token
        self.update_listener = []
        self.polling_thread = None
        self.__stop_polling = threading.Event()
        self.last_update_id = 0
        self.num_threads = num_threads
        self.__create_threads = create_threads

        self.message_subscribers_messages = []
        self.message_subscribers_callbacks = []

        # key: chat_id, value: handler list
        self.message_subscribers_next_step = {}

        self.message_handlers = []
        if self.__create_threads:
            self.worker_pool = util.ThreadPool(num_threads)

    def get_updates(self, offset=None, limit=None, timeout=20):
        """
        Use this method to receive incoming updates using long polling (wiki). An Array of Update objects is returned.
        :param offset: Integer. Identifier of the first update to be returned.
        :param limit: Integer. Limits the number of updates to be retrieved.
        :param timeout: Integer. Timeout in seconds for long polling.
        :return: array of Updates
        """
        json_updates = apihelper.get_updates(self.token, offset, limit, timeout)
        ret = []
        for ju in json_updates:
            ret.append(types.Update.de_json(ju))
        return ret

    def get_update(self):
        """
        Retrieves any updates from the Telegram API.
        Registered listeners and applicable message handlers will be notified when a new message arrives.
        :raises ApiException when a call has failed.
        """
<<<<<<< HEAD
        updates = self.get_updates(offset=(self.last_update_id + 1), timeout=20)
        new_messages = []
        for update in updates:
            if update.update_id > self.last_update_id:
                self.last_update_id = update.update_id
            new_messages.append(update.message)
        logger.debug('GET %d new messages' % len(new_messages))
=======
        updates = apihelper.get_updates(self.token, offset=(self.last_update_id + 1), timeout=3)
        new_messages = []
        for update in updates:
            if update['update_id'] > self.last_update_id:
                self.last_update_id = update['update_id']
            msg = types.Message.de_json(update['message'])
            new_messages.append(msg)
        logger.debug('Received {} new messages'.format(len(new_messages)))
>>>>>>> 88bd6dcb
        if len(new_messages) > 0:
            self.process_new_messages(new_messages)

    def process_new_messages(self, new_messages):
        self.__notify_update(new_messages)
        self._notify_command_handlers(new_messages)
        self._notify_message_subscribers(new_messages)
        self._notify_message_next_handler(new_messages)

    def __notify_update(self, new_messages):
        for listener in self.update_listener:
            if self.__create_threads:
                self.worker_pool.put(listener, new_messages)
            else:
                listener(new_messages)

    def polling(self, none_stop=False, interval=0, block=True):
        """
        This function creates a new Thread that calls an internal __polling function.
        This allows the bot to retrieve Updates automagically and notify listeners and message handlers accordingly.

        Do not call this function more than once!

        Always get updates.
        :param none_stop: Do not stop polling when Exception occur.
        :return:
        """
        self.__stop_polling.set()
        if self.polling_thread:
            self.polling_thread.join()  # wait thread stop.
        self.__stop_polling.clear()
        self.polling_thread = threading.Thread(target=self.__polling, args=([none_stop, interval]))
        self.polling_thread.daemon = True
        self.polling_thread.start()

        if block:
            while self.polling_thread.is_alive:
                try:
                    time.sleep(.1)
                except KeyboardInterrupt:
                    logger.info("Received KeyboardInterrupt. Stopping.")
                    self.stop_polling()
                    self.polling_thread.join()
                    break

    def __polling(self, none_stop, interval):
        logger.info('Started polling.')

        error_interval = .25
        while not self.__stop_polling.wait(interval):
            try:
                self.get_update()
                error_interval = .25
            except apihelper.ApiException as e:
                if not none_stop:
                    self.__stop_polling.set()
                    logger.info("Exception occurred. Stopping.")
                else:
                    time.sleep(error_interval)
                    error_interval *= 2
                logger.error(e)

        logger.info('Stopped polling.')

    def stop_polling(self):
        self.__stop_polling.set()

    def set_update_listener(self, listener):
        self.update_listener.append(listener)

    def get_me(self):
        result = apihelper.get_me(self.token)
        return types.User.de_json(result)

    def get_user_profile_photos(self, user_id, offset=None, limit=None):
        """
        Retrieves the user profile photos of the person with 'user_id'
        See https://core.telegram.org/bots/api#getuserprofilephotos
        :param user_id:
        :param offset:
        :param limit:
        :return: API reply.
        """
        result = apihelper.get_user_profile_photos(self.token, user_id, offset, limit)
        return types.UserProfilePhotos.de_json(result)

    def send_message(self, chat_id, text, disable_web_page_preview=None, reply_to_message_id=None, reply_markup=None):
        """
        Use this method to send text messages.

        Warning: Do not send more than about 5000 characters each message, otherwise you'll risk an HTTP 414 error.
        If you must send more than 5000 characters, use the split_string function in apihelper.py.

        :param chat_id:
        :param text:
        :param disable_web_page_preview:
        :param reply_to_message_id:
        :param reply_markup:
        :return: API reply.
        """
        return types.Message.de_json(
            apihelper.send_message(self.token, chat_id, text, disable_web_page_preview, reply_to_message_id,
                                   reply_markup))

    def forward_message(self, chat_id, from_chat_id, message_id):
        """
        Use this method to forward messages of any kind.
        :param chat_id: which chat to forward
        :param from_chat_id: which chat message from
        :param message_id: message id
        :return: API reply.
        """
        return types.Message.de_json(apihelper.forward_message(self.token, chat_id, from_chat_id, message_id))

    def send_photo(self, chat_id, photo, caption=None, reply_to_message_id=None, reply_markup=None):
        """
        Use this method to send photos.
        :param chat_id:
        :param photo:
        :param caption:
        :param reply_to_message_id:
        :param reply_markup:
        :return: API reply.
        """
        return types.Message.de_json(
            apihelper.send_photo(self.token, chat_id, photo, caption, reply_to_message_id, reply_markup))

    def send_audio(self, chat_id, audio, duration=None, performer=None, title=None, reply_to_message_id=None,
                   reply_markup=None):
        """
        Use this method to send audio files, if you want Telegram clients to display them in the music player. Your audio must be in the .mp3 format.
        :param chat_id:Unique identifier for the message recipient
        :param audio:Audio file to send.
        :param duration:Duration of the audio in seconds
        :param performer:Performer
        :param title:Track name
        :param reply_to_message_id:If the message is a reply, ID of the original message
        :param reply_markup:
        :return: Message
        """
        return types.Message.de_json(
            apihelper.send_audio(self.token, chat_id, audio, duration, performer, title, reply_to_message_id,
                                 reply_markup))

    def send_voice(self, chat_id, voice, duration=None, reply_to_message_id=None, reply_markup=None):
        """
        Use this method to send audio files, if you want Telegram clients to display the file as a playable voice message.
        :param chat_id:Unique identifier for the message recipient.
        :param voice:
        :param duration:Duration of sent audio in seconds
        :param reply_to_message_id:
        :param reply_markup:
        :return: Message
        """
        return types.Message.de_json(
            apihelper.send_voice(self.token, chat_id, voice, duration, reply_to_message_id, reply_markup))

    def send_document(self, chat_id, data, reply_to_message_id=None, reply_markup=None):
        """
        Use this method to send general files.
        :param chat_id:
        :param data:
        :param reply_to_message_id:
        :param reply_markup:
        :return: API reply.
        """
        return types.Message.de_json(
            apihelper.send_data(self.token, chat_id, data, 'document', reply_to_message_id, reply_markup))

    def send_sticker(self, chat_id, data, reply_to_message_id=None, reply_markup=None):
        """
        Use this method to send .webp stickers.
        :param chat_id:
        :param data:
        :param reply_to_message_id:
        :param reply_markup:
        :return: API reply.
        """
        return types.Message.de_json(
            apihelper.send_data(self.token, chat_id, data, 'sticker', reply_to_message_id, reply_markup))

    def send_video(self, chat_id, data, duration=None, caption=None, reply_to_message_id=None, reply_markup=None):
        """
        Use this method to send video files, Telegram clients support mp4 videos.
        :param chat_id: Integer : Unique identifier for the message recipient — User or GroupChat id
        :param data: InputFile or String : Video to send. You can either pass a file_id as String to resend a video that is already on the Telegram server
        :param duration: Integer : Duration of sent video in seconds
        :param caption: String : Video caption (may also be used when resending videos by file_id).
        :param reply_to_message_id:
        :param reply_markup:
        :return:
        """
        return types.Message.de_json(
            apihelper.send_video(self.token, chat_id, data, duration, caption, reply_to_message_id, reply_markup))

    def send_location(self, chat_id, latitude, longitude, reply_to_message_id=None, reply_markup=None):
        """
        Use this method to send point on the map.
        :param chat_id:
        :param latitude:
        :param longitude:
        :param reply_to_message_id:
        :param reply_markup:
        :return: API reply.
        """
        return types.Message.de_json(
            apihelper.send_location(self.token, chat_id, latitude, longitude, reply_to_message_id, reply_markup))

    def send_chat_action(self, chat_id, action):
        """
        Use this method when you need to tell the user that something is happening on the bot's side.
        The status is set for 5 seconds or less (when a message arrives from your bot, Telegram clients clear
        its typing status).
        :param chat_id:
        :param action:  One of the following strings: 'typing', 'upload_photo', 'record_video', 'upload_video',
                        'record_audio', 'upload_audio', 'upload_document', 'find_location'.
        :return: API reply. :type: boolean
        """
        return apihelper.send_chat_action(self.token, chat_id, action)

    def reply_to(self, message, text, **kwargs):
        """
        Convenience function for `send_message(message.chat.id, text, reply_to_message_id=message.message_id, **kwargs)`
        """
        return self.send_message(message.chat.id, text, reply_to_message_id=message.message_id, **kwargs)

    def register_for_reply(self, message, callback):
        """
        Registers a callback function to be notified when a reply to `message` arrives.

        Warning: `message` must be sent with reply_markup=types.ForceReply(), otherwise TeleBot will not be able to see
        the difference between a reply to `message` and an ordinary message.

        :param message:     The message for which we are awaiting a reply.
        :param callback:    The callback function to be called when a reply arrives. Must accept one `message`
                            parameter, which will contain the replied message.
        """
        self.message_subscribers_messages.insert(0, message.message_id)
        self.message_subscribers_callbacks.insert(0, callback)
        if len(self.message_subscribers_messages) > 10000:
            self.message_subscribers_messages.pop()
            self.message_subscribers_callbacks.pop()

    def _notify_message_subscribers(self, new_messages):
        for message in new_messages:
            if not hasattr(message, 'reply_to_message'):
                continue

            reply_msg_id = message.reply_to_message.message_id
            if reply_msg_id in self.message_subscribers_messages:
                index = self.message_subscribers_messages.index(reply_msg_id)
                self.message_subscribers_callbacks[index](message)

                del self.message_subscribers_messages[index]
                del self.message_subscribers_callbacks[index]

    def register_next_step_handler(self, message, callback):
        """
        Registers a callback function to be notified when new message arrives after `message`.

        :param message:     The message for which we want to handle new message after that in same chat.
        :param callback:    The callback function which next new message arrives.
        """
        chat_id = message.chat.id
        if chat_id in self.message_subscribers_next_step:
            self.message_subscribers_next_step[chat_id].append(callback)
        else:
            self.message_subscribers_next_step[chat_id] = [callback]

    def _notify_message_next_handler(self, new_messages):
        for message in new_messages:
            chat_id = message.chat.id
            if chat_id in self.message_subscribers_next_step:
                handlers = self.message_subscribers_next_step[chat_id]
                for handler in handlers:
                    self.worker_pool.put(handler, message)
                self.message_subscribers_next_step.pop(chat_id, None)

    def message_handler(self, commands=None, regexp=None, func=None, content_types=['text']):
        """
        Message handler decorator.
        This decorator can be used to decorate functions that must handle certain types of messages.
        All message handlers are tested in the order they were added.

        Example:

        bot = TeleBot('TOKEN')

        # Handles all messages which text matches regexp.
        @bot.message_handler(regexp='someregexp')
        def command_help(message):
            bot.send_message(message.chat.id, 'Did someone call for help?')

        # Handle all sent documents of type 'text/plain'.
        @bot.message_handler(func=lambda message: message.document.mime_type == 'text/plain', content_types=['document'])
        def command_handle_document(message):
            bot.send_message(message.chat.id, 'Document received, sir!')

        # Handle all other commands.
        @bot.message_handler(func=lambda message: True, content_types=['audio', 'video', 'document', 'text', 'location', 'contact', 'sticker'])
        def default_command(message):
            bot.send_message(message.chat.id, "This is the default command handler.")

        :param regexp: Optional regular expression.
        :param func: Optional lambda function. The lambda receives the message to test as the first parameter. It must return True if the command should handle the message.
        :param content_types: This commands' supported content types. Must be a list. Defaults to ['text'].
        """
        def decorator(fn):
            handler_dict = {'function': fn}
            filters = {'content_types': content_types}
            if regexp:
                filters['regexp'] = regexp
            if func:
                filters['lambda'] = func
            if commands:
                filters['commands'] = commands
            handler_dict['filters'] = filters
            self.message_handlers.append(handler_dict)
            return fn

        return decorator

    @staticmethod
    def _test_message_handler(message_handler, message):
        for filter, filter_value in message_handler['filters'].iteritems():
            if not TeleBot._test_filter(filter, filter_value, message):
                return False
        return True

    @staticmethod
    def _test_filter(filter, filter_value, message):
        if filter == 'content_types':
            return message.content_type in filter_value
        if filter == 'regexp':
            return message.content_type == 'text' and re.search(filter_value, message.text)
        if filter == 'commands':
            return message.content_type == 'text' and util.extract_command(message.text) in filter_value
        if filter == 'func':
            return filter_value(message)
        return False

    def _notify_command_handlers(self, new_messages):
        for message in new_messages:
            for message_handler in self.message_handlers:
                if self._test_message_handler(message_handler, message):
                    if self.__create_threads:
                        self.worker_pool.put(message_handler['function'], message)
                    else:
                        message_handler['function'](message)
                    break


class AsyncTeleBot(TeleBot):
    def __init__(self, *args, **kwargs):
        TeleBot.__init__(self, *args, **kwargs)

    @util.async()
    def get_me(self):
        return TeleBot.get_me(self)

    @util.async()
    def get_user_profile_photos(self, *args, **kwargs):
        return TeleBot.get_user_profile_photos(self, *args, **kwargs)

    @util.async()
    def send_message(self, *args, **kwargs):
        return TeleBot.send_message(self, *args, **kwargs)

    @util.async()
    def forward_message(self, *args, **kwargs):
        return TeleBot.forward_message(self, *args, **kwargs)

    @util.async()
    def send_photo(self, *args, **kwargs):
        return TeleBot.send_photo(self, *args, **kwargs)

    @util.async()
    def send_audio(self, *args, **kwargs):
        return TeleBot.send_audio(self, *args, **kwargs)

    @util.async()
    def send_document(self, *args, **kwargs):
        return TeleBot.send_document(self, *args, **kwargs)

    @util.async()
    def send_sticker(self, *args, **kwargs):
        return TeleBot.send_sticker(self, *args, **kwargs)

    @util.async()
    def send_video(self, *args, **kwargs):
        return TeleBot.send_video(self, *args, **kwargs)

    @util.async()
    def send_location(self, *args, **kwargs):
        return TeleBot.send_location(self, *args, **kwargs)

    @util.async()
    def send_chat_action(self, *args, **kwargs):
        return TeleBot.send_chat_action(self, *args, **kwargs)<|MERGE_RESOLUTION|>--- conflicted
+++ resolved
@@ -7,12 +7,6 @@
 import sys
 
 import logging
-<<<<<<< HEAD
-
-logging.basicConfig()
-logger = logging.getLogger('Telebot')
-import re
-=======
 logger = logging.getLogger('TeleBot')
 formatter = logging.Formatter('%(asctime)s (%(filename)s:%(lineno)d) %(levelname)s - %(name)s: "%(message)s"')
 
@@ -21,7 +15,6 @@
 logger.addHandler(console_output_handler)
 
 logger.setLevel(logging.ERROR)
->>>>>>> 88bd6dcb
 
 from telebot import apihelper, types, util
 
@@ -94,24 +87,13 @@
         Registered listeners and applicable message handlers will be notified when a new message arrives.
         :raises ApiException when a call has failed.
         """
-<<<<<<< HEAD
         updates = self.get_updates(offset=(self.last_update_id + 1), timeout=20)
         new_messages = []
         for update in updates:
             if update.update_id > self.last_update_id:
                 self.last_update_id = update.update_id
             new_messages.append(update.message)
-        logger.debug('GET %d new messages' % len(new_messages))
-=======
-        updates = apihelper.get_updates(self.token, offset=(self.last_update_id + 1), timeout=3)
-        new_messages = []
-        for update in updates:
-            if update['update_id'] > self.last_update_id:
-                self.last_update_id = update['update_id']
-            msg = types.Message.de_json(update['message'])
-            new_messages.append(msg)
         logger.debug('Received {} new messages'.format(len(new_messages)))
->>>>>>> 88bd6dcb
         if len(new_messages) > 0:
             self.process_new_messages(new_messages)
 
