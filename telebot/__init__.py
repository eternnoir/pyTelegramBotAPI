# -*- coding: utf-8 -*-
from datetime import datetime

import logging
import re
import sys
import threading
import time
import traceback
from typing import Any, Callable, List, Optional, Union

# these imports are used to avoid circular import error
import telebot.util
import telebot.types

# storage
from telebot.storage import StatePickleStorage, StateMemoryStorage

# random module to generate random string
import random
import string

import ssl

logger = logging.getLogger('TeleBot')

formatter = logging.Formatter(
    '%(asctime)s (%(filename)s:%(lineno)d %(threadName)s) %(levelname)s - %(name)s: "%(message)s"'
)

import inspect

console_output_handler = logging.StreamHandler(sys.stderr)
console_output_handler.setFormatter(formatter)
logger.addHandler(console_output_handler)

logger.setLevel(logging.ERROR)

from telebot import apihelper, util, types
from telebot.handler_backends import MemoryHandlerBackend, FileHandlerBackend, BaseMiddleware, CancelUpdate, SkipHandler, State
from telebot.custom_filters import SimpleCustomFilter, AdvancedCustomFilter


REPLY_MARKUP_TYPES = Union[
    types.InlineKeyboardMarkup, types.ReplyKeyboardMarkup, 
    types.ReplyKeyboardRemove, types.ForceReply]


"""
Module : telebot
"""


class Handler:
    """
    Class for (next step|reply) handlers
    """

    def __init__(self, callback, *args, **kwargs):
        self.callback = callback
        self.args = args
        self.kwargs = kwargs

    def __getitem__(self, item):
        return getattr(self, item)


class ExceptionHandler:
    """
    Class for handling exceptions while Polling
    """

    # noinspection PyMethodMayBeStatic,PyUnusedLocal
    def handle(self, exception):
        return False


class TeleBot:
    """
    This is the main synchronous class for Bot.

    It allows you to add handlers for different kind of updates.

    Usage:

    .. code-block:: python

        from telebot import TeleBot
        bot = TeleBot('token') # get token from @BotFather

    See more examples in examples/ directory:
    https://github.com/eternnoir/pyTelegramBotAPI/tree/master/examples
    """

    def __init__(
            self, token, parse_mode=None, threaded=True, skip_pending=False, num_threads=2,
            next_step_backend=None, reply_backend=None, exception_handler=None, last_update_id=0,
            suppress_middleware_excepions=False, state_storage=StateMemoryStorage(), use_class_middlewares=False
    ):
        """
        :param token: bot API token
        :param parse_mode: default parse_mode
        :return: Telebot object.
        """
        self.token = token
        self.parse_mode = parse_mode
        self.update_listener = []
        self.skip_pending = skip_pending
        self.suppress_middleware_excepions = suppress_middleware_excepions

        self.__stop_polling = threading.Event()
        self.last_update_id = last_update_id
        self.exc_info = None

        self.next_step_backend = next_step_backend
        if not self.next_step_backend:
            self.next_step_backend = MemoryHandlerBackend()

        self.reply_backend = reply_backend
        if not self.reply_backend:
            self.reply_backend = MemoryHandlerBackend()

        self.exception_handler = exception_handler

        self.message_handlers = []
        self.edited_message_handlers = []
        self.channel_post_handlers = []
        self.edited_channel_post_handlers = []
        self.inline_handlers = []
        self.chosen_inline_handlers = []
        self.callback_query_handlers = []
        self.shipping_query_handlers = []
        self.pre_checkout_query_handlers = []
        self.poll_handlers = []
        self.poll_answer_handlers = []
        self.my_chat_member_handlers = []
        self.chat_member_handlers = []
        self.chat_join_request_handlers = []
        self.custom_filters = {}
        self.state_handlers = []

        self.current_states = state_storage

        self.use_class_middlewares = use_class_middlewares
        if apihelper.ENABLE_MIDDLEWARE and not use_class_middlewares:
            self.typed_middleware_handlers = {
                'message': [],
                'edited_message': [],
                'channel_post': [],
                'edited_channel_post': [],
                'inline_query': [],
                'chosen_inline_result': [],
                'callback_query': [],
                'shipping_query': [],
                'pre_checkout_query': [],
                'poll': [],
                'poll_answer': [],
                'my_chat_member': [],
                'chat_member': [],
                'chat_join_request': []
            }
            self.default_middleware_handlers = []
        if apihelper.ENABLE_MIDDLEWARE and use_class_middlewares:
            self.typed_middleware_handlers = None
            logger.error(
                'You are using class based middlewares while having ENABLE_MIDDLEWARE set to True. This is not recommended.'
            )
        self.middlewares = [] if use_class_middlewares else None
        self.threaded = threaded
        if self.threaded:
            self.worker_pool = util.ThreadPool(self, num_threads=num_threads)
    
    @property
    def user(self) -> types.User:
        """
        The User object representing this bot.
        Equivalent to bot.get_me() but the result is cached so only one API call is needed
        """
        if not hasattr(self, "_user"):
            self._user = self.get_me()
        return self._user

    def enable_save_next_step_handlers(self, delay=120, filename="./.handler-saves/step.save"):
        """
        Enable saving next step handlers (by default saving disabled)

        This function explicitly assigns FileHandlerBackend (instead of Saver) just to keep backward
        compatibility whose purpose was to enable file saving capability for handlers. And the same
        implementation is now available with FileHandlerBackend

        :param delay: Delay between changes in handlers and saving
        :param filename: Filename of save file
        """
        self.next_step_backend = FileHandlerBackend(self.next_step_backend.handlers, filename, delay)

    def enable_saving_states(self, filename="./.state-save/states.pkl"):
        """
        Enable saving states (by default saving disabled)

        :param filename: Filename of saving file
        """
        self.current_states = StatePickleStorage(file_path=filename)
        self.current_states.create_dir()

    def enable_save_reply_handlers(self, delay=120, filename="./.handler-saves/reply.save"):
        """
        Enable saving reply handlers (by default saving disable)

        This function explicitly assigns FileHandlerBackend (instead of Saver) just to keep backward
        compatibility whose purpose was to enable file saving capability for handlers. And the same
        implementation is now available with FileHandlerBackend

        :param delay: Delay between changes in handlers and saving
        :param filename: Filename of save file
        """
        self.reply_backend = FileHandlerBackend(self.reply_backend.handlers, filename, delay)

    def disable_save_next_step_handlers(self):
        """
        Disable saving next step handlers (by default saving disable)

        This function is left to keep backward compatibility whose purpose was to disable file saving capability
        for handlers. For the same purpose, MemoryHandlerBackend is reassigned as a new next_step_backend backend
        instead of FileHandlerBackend.
        """
        self.next_step_backend = MemoryHandlerBackend(self.next_step_backend.handlers)

    def disable_save_reply_handlers(self):
        """
        Disable saving next step handlers (by default saving disable)

        This function is left to keep backward compatibility whose purpose was to disable file saving capability
        for handlers. For the same purpose, MemoryHandlerBackend is reassigned as a new reply_backend backend
        instead of FileHandlerBackend.
        """
        self.reply_backend = MemoryHandlerBackend(self.reply_backend.handlers)

    def load_next_step_handlers(self, filename="./.handler-saves/step.save", del_file_after_loading=True):
        """
        Load next step handlers from save file

        This function is left to keep backward compatibility whose purpose was to load handlers from file with the
        help of FileHandlerBackend and is only recommended to use if next_step_backend was assigned as
        FileHandlerBackend before entering this function

        :param filename: Filename of the file where handlers was saved
        :param del_file_after_loading: Is passed True, after loading save file will be deleted
        """
        self.next_step_backend.load_handlers(filename, del_file_after_loading)

    def load_reply_handlers(self, filename="./.handler-saves/reply.save", del_file_after_loading=True):
        """
        Load reply handlers from save file

        This function is left to keep backward compatibility whose purpose was to load handlers from file with the
        help of FileHandlerBackend and is only recommended to use if reply_backend was assigned as
        FileHandlerBackend before entering this function

        :param filename: Filename of the file where handlers was saved
        :param del_file_after_loading: Is passed True, after loading save file will be deleted
        """
        self.reply_backend.load_handlers(filename, del_file_after_loading)

    def set_webhook(self, url=None, certificate=None, max_connections=None, allowed_updates=None, ip_address=None,
                    drop_pending_updates = None, timeout=None, secret_token=None):
        """
        Use this method to specify a url and receive incoming updates via an outgoing webhook. Whenever there is an
        update for the bot, we will send an HTTPS POST request to the specified url,
        containing a JSON-serialized Update.
        In case of an unsuccessful request, we will give up after a reasonable amount of attempts.
        Returns True on success.

        Telegram documentation: https://core.telegram.org/bots/api#setwebhook

        :param url: HTTPS url to send updates to. Use an empty string to remove webhook integration
        :param certificate: Upload your public key certificate so that the root certificate in use can be checked.
            See our self-signed guide for details.
        :param max_connections: Maximum allowed number of simultaneous HTTPS connections to the webhook
            for update delivery, 1-100. Defaults to 40. Use lower values to limit the load on your bot's server,
            and higher values to increase your bot's throughput.
        :param allowed_updates: A JSON-serialized list of the update types you want your bot to receive.
            For example, specify [“message”, “edited_channel_post”, “callback_query”] to only receive updates
            of these types. See Update for a complete list of available update types.
            Specify an empty list to receive all updates regardless of type (default).
            If not specified, the previous setting will be used.
        :param ip_address: The fixed IP address which will be used to send webhook requests instead of the IP address
            resolved through DNS
        :param drop_pending_updates: Pass True to drop all pending updates
        :param timeout: Integer. Request connection timeout
        :param secret_token: Secret token to be used to verify the webhook request.
        :return: API reply.
        """
        return apihelper.set_webhook(self.token, url, certificate, max_connections, allowed_updates, ip_address,
                                     drop_pending_updates, timeout, secret_token)

    def run_webhooks(self,
                    listen: Optional[str]="127.0.0.1",
                    port: Optional[int]=443,
                    url_path: Optional[str]=None,
                    certificate: Optional[str]=None,
                    certificate_key: Optional[str]=None,
                    webhook_url: Optional[str]=None,
                    max_connections: Optional[int]=None,
                    allowed_updates: Optional[List]=None,
                    ip_address: Optional[str]=None,
                    drop_pending_updates: Optional[bool] = None,
                    timeout: Optional[int]=None,
                    secret_token: Optional[str]=None,
                    secret_token_length: Optional[int]=20,
                    debug: Optional[bool]=False):
        """
        This class sets webhooks and listens to a given url and port.

        :param listen: IP address to listen to. Defaults to
            0.0.0.0
        :param port: A port which will be used to listen to webhooks.
        :param url_path: Path to the webhook. Defaults to /token
        :param certificate: Path to the certificate file.
        :param certificate_key: Path to the certificate key file.
        :param webhook_url: Webhook URL.
        :param max_connections: Maximum allowed number of simultaneous HTTPS connections to the webhook for update delivery, 1-100. Defaults to 40. Use lower values to limit the load on your bot's server, and higher values to increase your bot's throughput.
        :param allowed_updates: A JSON-serialized list of the update types you want your bot to receive. For example, specify [“message”, “edited_channel_post”, “callback_query”] to only receive updates of these types. See Update for a complete list of available update types. Specify an empty list to receive all updates regardless of type (default). If not specified, the previous setting will be used.
        :param ip_address: The fixed IP address which will be used to send webhook requests instead of the IP address resolved through DNS
        :param drop_pending_updates: Pass True to drop all pending updates
        :param timeout: Integer. Request connection timeout
        :param secret_token: Secret token to be used to verify the webhook request.
        :param secret_token_length:
        :param debug:
        :return:
        """

        # generate secret token if not set
        if not secret_token:
            secret_token = ''.join(random.choices(string.ascii_uppercase + string.digits, k=secret_token_length))

        if not url_path:
            url_path = self.token + '/'
        if url_path[-1] != '/': url_path += '/'
        
        protocol = "https" if certificate else "http"
        if not webhook_url:
            webhook_url = "{}://{}:{}/{}".format(protocol, listen, port, url_path)

        if certificate and certificate_key:
            ssl_ctx = ssl.create_default_context(ssl.Purpose.CLIENT_AUTH)
            ssl_ctx.load_cert_chain(certificate, certificate_key)

        # open certificate if it exists
        cert_file = open(certificate, 'rb') if certificate else None
        self.set_webhook(
            url=webhook_url,
            certificate=cert_file,
            max_connections=max_connections,
            allowed_updates=allowed_updates,
            ip_address=ip_address,
            drop_pending_updates=drop_pending_updates,
            timeout=timeout,
            secret_token=secret_token
        )
        if cert_file: cert_file.close()

        ssl_context = (certificate, certificate_key) if certificate else (None, None)
        # webhooks module
        try:
            from telebot.ext.sync import SyncWebhookListener
        except (NameError, ImportError):
            raise ImportError("Please install uvicorn and fastapi in order to use `run_webhooks` method.")
        self.webhook_listener = SyncWebhookListener(self, secret_token, listen, port, ssl_context, '/'+url_path, debug)
        self.webhook_listener.run_app()

    def delete_webhook(self, drop_pending_updates=None, timeout=None):
        """
        Use this method to remove webhook integration if you decide to switch back to getUpdates.

        Telegram documentation: https://core.telegram.org/bots/api#deletewebhook

        :param drop_pending_updates: Pass True to drop all pending updates
        :param timeout: Integer. Request connection timeout
        :return: bool
        """
        return apihelper.delete_webhook(self.token, drop_pending_updates, timeout)

    def get_webhook_info(self, timeout: Optional[int]=None):
        """
        Use this method to get current webhook status. Requires no parameters.
        If the bot is using getUpdates, will return an object with the url field empty.

        Telegram documentation: https://core.telegram.org/bots/api#getwebhookinfo

        :param timeout: Integer. Request connection timeout
        :return: On success, returns a WebhookInfo object.
        """
        result = apihelper.get_webhook_info(self.token, timeout)
        return types.WebhookInfo.de_json(result)

    def remove_webhook(self):
        return self.set_webhook()  # No params resets webhook

    def get_updates(self, offset: Optional[int]=None, limit: Optional[int]=None, 
            timeout: Optional[int]=20, allowed_updates: Optional[List[str]]=None, 
            long_polling_timeout: int=20) -> List[types.Update]:
        """
        Use this method to receive incoming updates using long polling (wiki). An Array of Update objects is returned.

        Telegram documentation: https://core.telegram.org/bots/api#getupdates

        :param allowed_updates: Array of string. List the types of updates you want your bot to receive.
        :param offset: Integer. Identifier of the first update to be returned.
        :param limit: Integer. Limits the number of updates to be retrieved.
        :param timeout: Integer. Request connection timeout
        :param long_polling_timeout: Timeout in seconds for long polling.
        :return: array of Updates
        """
        json_updates = apihelper.get_updates(self.token, offset, limit, timeout, allowed_updates, long_polling_timeout)
        return [types.Update.de_json(ju) for ju in json_updates]

    def __skip_updates(self):
        """
        Get and discard all pending updates before first poll of the bot

        :return:
        """
        self.get_updates(offset=-1)

    def __retrieve_updates(self, timeout=20, long_polling_timeout=20, allowed_updates=None):
        """
        Retrieves any updates from the Telegram API.
        Registered listeners and applicable message handlers will be notified when a new message arrives.
        
        :raises ApiException when a call has failed.
        """
        if self.skip_pending:
            self.__skip_updates()
            logger.debug('Skipped all pending messages')
            self.skip_pending = False
        updates = self.get_updates(offset=(self.last_update_id + 1), 
                                   allowed_updates=allowed_updates,
                                   timeout=timeout, long_polling_timeout=long_polling_timeout)
        self.process_new_updates(updates)

    def process_new_updates(self, updates):
        """
        Processes new updates. Just pass list of subclasses of Update to this method.

        :param updates: List of Update objects
        """
        upd_count = len(updates)
        logger.debug('Received {0} new updates'.format(upd_count))
        if upd_count == 0: return

        new_messages = None
        new_edited_messages = None
        new_channel_posts = None
        new_edited_channel_posts = None
        new_inline_queries = None
        new_chosen_inline_results = None
        new_callback_queries = None
        new_shipping_queries = None
        new_pre_checkout_queries = None
        new_polls = None
        new_poll_answers = None
        new_my_chat_members = None
        new_chat_members = None
        new_chat_join_request = None
        
        for update in updates:
            if apihelper.ENABLE_MIDDLEWARE and not self.use_class_middlewares:
                try:
                    self.process_middlewares(update)
                except Exception as e:
                    logger.error(str(e))
                    if not self.suppress_middleware_excepions:
                        raise
                    else:
                        if update.update_id > self.last_update_id: self.last_update_id = update.update_id
                        continue

            if update.update_id > self.last_update_id:
                self.last_update_id = update.update_id
            if update.message:
                if new_messages is None: new_messages = []
                new_messages.append(update.message)
            if update.edited_message:
                if new_edited_messages is None: new_edited_messages = []
                new_edited_messages.append(update.edited_message)
            if update.channel_post:
                if new_channel_posts is None: new_channel_posts = []
                new_channel_posts.append(update.channel_post)
            if update.edited_channel_post:
                if new_edited_channel_posts is None: new_edited_channel_posts = []
                new_edited_channel_posts.append(update.edited_channel_post)
            if update.inline_query:
                if new_inline_queries is None: new_inline_queries = []
                new_inline_queries.append(update.inline_query)
            if update.chosen_inline_result:
                if new_chosen_inline_results is None: new_chosen_inline_results = []
                new_chosen_inline_results.append(update.chosen_inline_result)
            if update.callback_query:
                if new_callback_queries is None: new_callback_queries = []
                new_callback_queries.append(update.callback_query)
            if update.shipping_query:
                if new_shipping_queries is None: new_shipping_queries = []
                new_shipping_queries.append(update.shipping_query)
            if update.pre_checkout_query:
                if new_pre_checkout_queries is None: new_pre_checkout_queries = []
                new_pre_checkout_queries.append(update.pre_checkout_query)
            if update.poll:
                if new_polls is None: new_polls = []
                new_polls.append(update.poll)
            if update.poll_answer:
                if new_poll_answers is None: new_poll_answers = []
                new_poll_answers.append(update.poll_answer)
            if update.my_chat_member:
                if new_my_chat_members is None: new_my_chat_members = []
                new_my_chat_members.append(update.my_chat_member)
            if update.chat_member:
                if new_chat_members is None: new_chat_members = []
                new_chat_members.append(update.chat_member)
            if update.chat_join_request:
                if new_chat_join_request is None: new_chat_join_request = []
                new_chat_join_request.append(update.chat_join_request)

        if new_messages:
            self.process_new_messages(new_messages)
        if new_edited_messages:
            self.process_new_edited_messages(new_edited_messages)
        if new_channel_posts:
            self.process_new_channel_posts(new_channel_posts)
        if new_edited_channel_posts:
            self.process_new_edited_channel_posts(new_edited_channel_posts)
        if new_inline_queries:
            self.process_new_inline_query(new_inline_queries)
        if new_chosen_inline_results:
            self.process_new_chosen_inline_query(new_chosen_inline_results)
        if new_callback_queries:
            self.process_new_callback_query(new_callback_queries)
        if new_shipping_queries:
            self.process_new_shipping_query(new_shipping_queries)
        if new_pre_checkout_queries:
            self.process_new_pre_checkout_query(new_pre_checkout_queries)
        if new_polls:
            self.process_new_poll(new_polls)
        if new_poll_answers:
            self.process_new_poll_answer(new_poll_answers)
        if new_my_chat_members:
            self.process_new_my_chat_member(new_my_chat_members)
        if new_chat_members:
            self.process_new_chat_member(new_chat_members)
        if new_chat_join_request:
            self.process_new_chat_join_request(new_chat_join_request)

    def process_new_messages(self, new_messages):
        self._notify_next_handlers(new_messages)
        self._notify_reply_handlers(new_messages)
        self.__notify_update(new_messages)
        self._notify_command_handlers(self.message_handlers, new_messages, 'message')

    def process_new_edited_messages(self, edited_message):
        self._notify_command_handlers(self.edited_message_handlers, edited_message, 'edited_message')

    def process_new_channel_posts(self, channel_post):
        self._notify_command_handlers(self.channel_post_handlers, channel_post, 'channel_post')

    def process_new_edited_channel_posts(self, edited_channel_post):
        self._notify_command_handlers(self.edited_channel_post_handlers, edited_channel_post, 'edited_channel_post')

    def process_new_inline_query(self, new_inline_querys):
        self._notify_command_handlers(self.inline_handlers, new_inline_querys, 'inline_query')

    def process_new_chosen_inline_query(self, new_chosen_inline_querys):
        self._notify_command_handlers(self.chosen_inline_handlers, new_chosen_inline_querys, 'chosen_inline_query')

    def process_new_callback_query(self, new_callback_querys):
        self._notify_command_handlers(self.callback_query_handlers, new_callback_querys, 'callback_query')

    def process_new_shipping_query(self, new_shipping_querys):
        self._notify_command_handlers(self.shipping_query_handlers, new_shipping_querys, 'shipping_query')

    def process_new_pre_checkout_query(self, pre_checkout_querys):
        self._notify_command_handlers(self.pre_checkout_query_handlers, pre_checkout_querys, 'pre_checkout_query')

    def process_new_poll(self, polls):
        self._notify_command_handlers(self.poll_handlers, polls, 'poll')

    def process_new_poll_answer(self, poll_answers):
        self._notify_command_handlers(self.poll_answer_handlers, poll_answers, 'poll_answer')
    
    def process_new_my_chat_member(self, my_chat_members):
        self._notify_command_handlers(self.my_chat_member_handlers, my_chat_members, 'my_chat_member')

    def process_new_chat_member(self, chat_members):
        self._notify_command_handlers(self.chat_member_handlers, chat_members, 'chat_member')

    def process_new_chat_join_request(self, chat_join_request):
        self._notify_command_handlers(self.chat_join_request_handlers, chat_join_request, 'chat_join_request')

    def process_middlewares(self, update):
        if self.typed_middleware_handlers:
            for update_type, middlewares in self.typed_middleware_handlers.items():
                if getattr(update, update_type) is not None:
                    for typed_middleware_handler in middlewares:
                        try:
                            typed_middleware_handler(self, getattr(update, update_type))
                        except Exception as e:
                            e.args = e.args + (f'Typed middleware handler "{typed_middleware_handler.__qualname__}"',)
                            raise

        if self.default_middleware_handlers:
            for default_middleware_handler in self.default_middleware_handlers:
                try:
                    default_middleware_handler(self, update)
                except Exception as e:
                    e.args = e.args + (f'Default middleware handler "{default_middleware_handler.__qualname__}"',)
                    raise

    def __notify_update(self, new_messages):
        if len(self.update_listener) == 0:
            return
        for listener in self.update_listener:
            self._exec_task(listener, new_messages)

    def infinity_polling(self, timeout: int=20, skip_pending: bool=False, long_polling_timeout: int=20,
                         logger_level=logging.ERROR, allowed_updates: Optional[List[str]]=None, *args, **kwargs):
        """
        Wrap polling with infinite loop and exception handling to avoid bot stops polling.

        :param timeout: Request connection timeout
        :param long_polling_timeout: Timeout in seconds for long polling (see API docs)
        :param skip_pending: skip old updates
        :param logger_level: Custom (different from logger itself) logging level for infinity_polling logging.
            Use logger levels from logging as a value. None/NOTSET = no error logging
        :param allowed_updates: A list of the update types you want your bot to receive.
            For example, specify [“message”, “edited_channel_post”, “callback_query”] to only receive updates of these types. 
            See util.update_types for a complete list of available update types. 
            Specify an empty list to receive all update types except chat_member (default). 
            If not specified, the previous setting will be used.
            
            Please note that this parameter doesn't affect updates created before the call to the get_updates, 
            so unwanted updates may be received for a short period of time.
        """
        if skip_pending:
            self.__skip_updates()

        while not self.__stop_polling.is_set():
            try:
                self.polling(non_stop=True, timeout=timeout, long_polling_timeout=long_polling_timeout,
                             logger_level=logger_level, allowed_updates=allowed_updates, *args, **kwargs)
            except Exception as e:
                if logger_level and logger_level >= logging.ERROR:
                    logger.error("Infinity polling exception: %s", str(e))
                if logger_level and logger_level >= logging.DEBUG:
                    logger.error("Exception traceback:\n%s", traceback.format_exc())
                time.sleep(3)
                continue
            if logger_level and logger_level >= logging.INFO:
                logger.error("Infinity polling: polling exited")
        if logger_level and logger_level >= logging.INFO:
            logger.error("Break infinity polling")

    def polling(self, non_stop: bool=False, skip_pending=False, interval: int=0, timeout: int=20, long_polling_timeout: int=20,
                logger_level=logging.ERROR, allowed_updates: Optional[List[str]]=None,
                none_stop: Optional[bool]=None):
        """
        This function creates a new Thread that calls an internal __retrieve_updates function.
        This allows the bot to retrieve Updates automagically and notify listeners and message handlers accordingly.

        Warning: Do not call this function more than once!
        
        Always get updates.

        :param interval: Delay between two update retrivals
        :param non_stop: Do not stop polling when an ApiException occurs.
        :param timeout: Request connection timeout
        :param skip_pending: skip old updates
        :param long_polling_timeout: Timeout in seconds for long polling (see API docs)
        :param logger_level: Custom (different from logger itself) logging level for infinity_polling logging.
            Use logger levels from logging as a value. None/NOTSET = no error logging
        :param allowed_updates: A list of the update types you want your bot to receive.
            For example, specify [“message”, “edited_channel_post”, “callback_query”] to only receive updates of these types. 
            See util.update_types for a complete list of available update types. 
            Specify an empty list to receive all update types except chat_member (default). 
            If not specified, the previous setting will be used.
            
            Please note that this parameter doesn't affect updates created before the call to the get_updates, 
            so unwanted updates may be received for a short period of time.
        :param none_stop: Deprecated, use non_stop. Old typo f***up compatibility
        :return:
        """
        if none_stop is not None:
            logger.warning("polling: none_stop parameter is deprecated. Use non_stop instead.")
            non_stop = none_stop

        if skip_pending:
            self.__skip_updates()
            
        if self.threaded:
            self.__threaded_polling(non_stop=non_stop, interval=interval, timeout=timeout, long_polling_timeout=long_polling_timeout,
                                    logger_level=logger_level, allowed_updates=allowed_updates)
        else:
            self.__non_threaded_polling(non_stop=non_stop, interval=interval, timeout=timeout, long_polling_timeout=long_polling_timeout,
                                        logger_level=logger_level, allowed_updates=allowed_updates)

    def __threaded_polling(self, non_stop = False, interval = 0, timeout = None, long_polling_timeout = None,
                           logger_level=logging.ERROR, allowed_updates=None):
        if not(logger_level) or (logger_level < logging.INFO):
            warning = "\n  Warning: this message appearance will be changed. Set logger_level=logging.INFO to continue seeing it."
        else:
            warning = ""
        #if logger_level and logger_level >= logging.INFO:   # enable in future releases. Change output to logger.error
        logger.info('Started polling.' + warning)
        self.__stop_polling.clear()
        error_interval = 0.25

        polling_thread = util.WorkerThread(name="PollingThread")
        or_event = util.OrEvent(
            polling_thread.done_event,
            polling_thread.exception_event,
            self.worker_pool.exception_event
        )

        while not self.__stop_polling.wait(interval):
            or_event.clear()
            try:
                polling_thread.put(self.__retrieve_updates, timeout, long_polling_timeout, allowed_updates=allowed_updates)
                or_event.wait()  # wait for polling thread finish, polling thread error or thread pool error
                polling_thread.raise_exceptions()
                self.worker_pool.raise_exceptions()
                error_interval = 0.25
            except apihelper.ApiException as e:
                if self.exception_handler is not None:
                    handled = self.exception_handler.handle(e)
                else:
                    handled = False
                if not handled:
                    if logger_level and logger_level >= logging.ERROR:
                        logger.error("Threaded polling exception: %s", str(e))
                    if logger_level and logger_level >= logging.DEBUG:
                        logger.error("Exception traceback:\n%s", traceback.format_exc())
                    if not non_stop:
                        self.__stop_polling.set()
                        # if logger_level and logger_level >= logging.INFO:   # enable in future releases. Change output to logger.error
                        logger.info("Exception occurred. Stopping." + warning)
                    else:
                        # if logger_level and logger_level >= logging.INFO:   # enable in future releases. Change output to logger.error
                        logger.info("Waiting for {0} seconds until retry".format(error_interval) + warning)
                        time.sleep(error_interval)
                        if error_interval * 2 < 60:
                            error_interval *= 2
                        else:
                            error_interval = 60
                else:
                    # polling_thread.clear_exceptions()
                    # self.worker_pool.clear_exceptions()
                    time.sleep(error_interval)
                polling_thread.clear_exceptions()   #*
                self.worker_pool.clear_exceptions() #*
            except KeyboardInterrupt:
                # if logger_level and logger_level >= logging.INFO:   # enable in future releases. Change output to logger.error
                logger.info("KeyboardInterrupt received." + warning)
                self.__stop_polling.set()
                break
            except Exception as e:
                if self.exception_handler is not None:
                    handled = self.exception_handler.handle(e)
                else:
                    handled = False
                if not handled:
                    polling_thread.stop()
                    polling_thread.clear_exceptions()   #*
                    self.worker_pool.clear_exceptions() #*
                    raise e
                else:
                    polling_thread.clear_exceptions()
                    self.worker_pool.clear_exceptions()
                    time.sleep(error_interval)

        polling_thread.stop()
        polling_thread.clear_exceptions()
        self.worker_pool.clear_exceptions()
        #if logger_level and logger_level >= logging.INFO:   # enable in future releases. Change output to logger.error
        logger.info('Stopped polling.' + warning)

    def __non_threaded_polling(self, non_stop=False, interval=0, timeout=None, long_polling_timeout=None,
                               logger_level=logging.ERROR, allowed_updates=None):
        if not(logger_level) or (logger_level < logging.INFO):
            warning = "\n  Warning: this message appearance will be changed. Set logger_level=logging.INFO to continue seeing it."
        else:
            warning = ""
        #if logger_level and logger_level >= logging.INFO:   # enable in future releases. Change output to logger.error
        logger.info('Started polling.' + warning)
        self.__stop_polling.clear()
        error_interval = 0.25

        while not self.__stop_polling.wait(interval):
            try:
                self.__retrieve_updates(timeout, long_polling_timeout, allowed_updates=allowed_updates)
                error_interval = 0.25
            except apihelper.ApiException as e:
                if self.exception_handler is not None:
                    handled = self.exception_handler.handle(e)
                else:
                    handled = False

                if not handled:
                    if logger_level and logger_level >= logging.ERROR:
                        logger.error("Polling exception: %s", str(e))
                    if logger_level and logger_level >= logging.DEBUG:
                        logger.error("Exception traceback:\n%s", traceback.format_exc())
                    if not non_stop:
                        self.__stop_polling.set()
                        # if logger_level and logger_level >= logging.INFO:   # enable in future releases. Change output to logger.error
                        logger.info("Exception occurred. Stopping." + warning)
                    else:
                        # if logger_level and logger_level >= logging.INFO:   # enable in future releases. Change output to logger.error
                        logger.info("Waiting for {0} seconds until retry".format(error_interval) + warning)
                        time.sleep(error_interval)
                        error_interval *= 2
                else:
                    time.sleep(error_interval)
            except KeyboardInterrupt:
                # if logger_level and logger_level >= logging.INFO:   # enable in future releases. Change output to logger.error
                logger.info("KeyboardInterrupt received." + warning)
                self.__stop_polling.set()
                break
            except Exception as e:
                if self.exception_handler is not None:
                    handled = self.exception_handler.handle(e)
                else:
                    handled = False
                if not handled:
                    raise e
                else:
                    time.sleep(error_interval)
        #if logger_level and logger_level >= logging.INFO:   # enable in future releases. Change output to logger.error
        logger.info('Stopped polling.' + warning)

    def _exec_task(self, task, *args, **kwargs):
        if kwargs and kwargs.get('task_type') == 'handler':
            pass_bot = kwargs.get('pass_bot')
            kwargs.pop('pass_bot')
            kwargs.pop('task_type')
            if pass_bot:
                kwargs['bot'] = self
        
        if self.threaded:
            self.worker_pool.put(task, *args, **kwargs)
        else:
            try:
                task(*args, **kwargs)
            except Exception as e:
                if self.exception_handler is not None:
                    handled = self.exception_handler.handle(e)
                else:
                    handled = False
                if not handled:
                    raise e

    def stop_polling(self):
        self.__stop_polling.set()

    def stop_bot(self):
        self.stop_polling()
        if self.threaded and self.worker_pool:
            self.worker_pool.close()

    def set_update_listener(self, listener):
        self.update_listener.append(listener)

    def get_me(self) -> types.User:
        """
        Returns basic information about the bot in form of a User object.

        Telegram documentation: https://core.telegram.org/bots/api#getme
        """
        result = apihelper.get_me(self.token)
        return types.User.de_json(result)

    def get_file(self, file_id: str) -> types.File:
        """
        Use this method to get basic info about a file and prepare it for downloading.
        For the moment, bots can download files of up to 20MB in size. 
        On success, a File object is returned. 
        It is guaranteed that the link will be valid for at least 1 hour. 
        When the link expires, a new one can be requested by calling get_file again.

        Telegram documentation: https://core.telegram.org/bots/api#getfile

        :param file_id: File identifier
        """
        return types.File.de_json(apihelper.get_file(self.token, file_id))

    def get_file_url(self, file_id: str) -> str:
        """
        Get a valid URL for downloading a file.

        :param file_id: File identifier to get download URL for.
        """
        return apihelper.get_file_url(self.token, file_id)

    def download_file(self, file_path: str) -> bytes:
        return apihelper.download_file(self.token, file_path)

    def log_out(self) -> bool:
        """
        Use this method to log out from the cloud Bot API server before launching the bot locally. 
        You MUST log out the bot before running it locally, otherwise there is no guarantee
        that the bot will receive updates.
        After a successful call, you can immediately log in on a local server, 
        but will not be able to log in back to the cloud Bot API server for 10 minutes. 
        Returns True on success.

        Telegram documentation: https://core.telegram.org/bots/api#logout
        """
        return apihelper.log_out(self.token)
    
    def close(self) -> bool:
        """
        Use this method to close the bot instance before moving it from one local server to another. 
        You need to delete the webhook before calling this method to ensure that the bot isn't launched again
        after server restart.
        The method will return error 429 in the first 10 minutes after the bot is launched. 
        Returns True on success.

        Telegram documentation: https://core.telegram.org/bots/api#close
        """
        return apihelper.close(self.token)

    def get_user_profile_photos(self, user_id: int, offset: Optional[int]=None, 
            limit: Optional[int]=None) -> types.UserProfilePhotos:
        """
        Retrieves the user profile photos of the person with 'user_id'

        Telegram documentation: https://core.telegram.org/bots/api#getuserprofilephotos

        :param user_id: Integer - Unique identifier of the target user
        :param offset:
        :param limit:
        :return: API reply.
        """
        result = apihelper.get_user_profile_photos(self.token, user_id, offset, limit)
        return types.UserProfilePhotos.de_json(result)

    def get_chat(self, chat_id: Union[int, str]) -> types.Chat:
        """
        Use this method to get up to date information about the chat (current name of the user for one-on-one
        conversations, current username of a user, group or channel, etc.). Returns a Chat object on success.

        Telegram documentation: https://core.telegram.org/bots/api#getchat

        :param chat_id:
        :return: API reply.
        """
        result = apihelper.get_chat(self.token, chat_id)
        return types.Chat.de_json(result)

    def leave_chat(self, chat_id: Union[int, str]) -> bool:
        """
        Use this method for your bot to leave a group, supergroup or channel. Returns True on success.

        Telegram documentation: https://core.telegram.org/bots/api#leavechat

        :param chat_id:
        :return: API reply.
        """
        result = apihelper.leave_chat(self.token, chat_id)
        return result

    def get_chat_administrators(self, chat_id: Union[int, str]) -> List[types.ChatMember]:
        """
        Use this method to get a list of administrators in a chat.
        On success, returns an Array of ChatMember objects that contains
        information about all chat administrators except other bots.

        Telegram documentation: https://core.telegram.org/bots/api#getchatadministrators    

        :param chat_id: Unique identifier for the target chat or username
            of the target supergroup or channel (in the format @channelusername)
        :return: API reply.
        """
        result = apihelper.get_chat_administrators(self.token, chat_id)
        return [types.ChatMember.de_json(r) for r in result]

    @util.deprecated(deprecation_text="Use get_chat_member_count instead")
    def get_chat_members_count(self, chat_id: Union[int, str]) -> int:
        """
        This function is deprecated. Use `get_chat_member_count` instead
        """
        result = apihelper.get_chat_member_count(self.token, chat_id)
        return result
    
    def get_chat_member_count(self, chat_id: Union[int, str]) -> int:
        """
        Use this method to get the number of members in a chat. Returns Int on success.
        
        Telegram documentation: https://core.telegram.org/bots/api#getchatmembercount

        :param chat_id:
        :return: API reply.
        """
        result = apihelper.get_chat_member_count(self.token, chat_id)
        return result

    def set_chat_sticker_set(self, chat_id: Union[int, str], sticker_set_name: str) -> types.StickerSet:
        """
        Use this method to set a new group sticker set for a supergroup. The bot must be an administrator
        in the chat for this to work and must have the appropriate admin rights.
        Use the field can_set_sticker_set optionally returned in getChat requests to check
        if the bot can use this method. Returns True on success.
        
        Telegram documentation: https://core.telegram.org/bots/api#setchatstickerset

        :param chat_id: Unique identifier for the target chat or username of the target supergroup (in the format @supergroupusername)
        :param sticker_set_name: Name of the sticker set to be set as the group sticker set
        :return: API reply.
        """
        result = apihelper.set_chat_sticker_set(self.token, chat_id, sticker_set_name)
        return result

    def delete_chat_sticker_set(self, chat_id: Union[int, str]) -> bool:
        """
        Use this method to delete a group sticker set from a supergroup. The bot must be an administrator in the chat
        for this to work and must have the appropriate admin rights. Use the field can_set_sticker_set
        optionally returned in getChat requests to check if the bot can use this method. Returns True on success.
        
        Telegram documentation: https://core.telegram.org/bots/api#deletechatstickerset

        :param chat_id:	Unique identifier for the target chat or username of the target supergroup (in the format @supergroupusername)
        :return: API reply.
        """
        result = apihelper.delete_chat_sticker_set(self.token, chat_id)
        return result

    def get_chat_member(self, chat_id: Union[int, str], user_id: int) -> types.ChatMember:
        """
        Use this method to get information about a member of a chat. Returns a ChatMember object on success.
        
        Telegram documentation: https://core.telegram.org/bots/api#getchatmember

        :param chat_id:
        :param user_id:
        :return: API reply.
        """
        result = apihelper.get_chat_member(self.token, chat_id, user_id)
        return types.ChatMember.de_json(result)

    def send_message(
            self, chat_id: Union[int, str], text: str, 
            parse_mode: Optional[str]=None, 
            entities: Optional[List[types.MessageEntity]]=None,
            disable_web_page_preview: Optional[bool]=None, 
            disable_notification: Optional[bool]=None, 
            protect_content: Optional[bool]=None,
            reply_to_message_id: Optional[int]=None, 
            allow_sending_without_reply: Optional[bool]=None,
            reply_markup: Optional[REPLY_MARKUP_TYPES]=None,
            timeout: Optional[int]=None) -> types.Message:
        """
        Use this method to send text messages.

        Warning: Do not send more than about 4000 characters each message, otherwise you'll risk an HTTP 414 error.
        If you must send more than 4000 characters, 
        use the `split_string` or `smart_split` function in util.py.

        Telegram documentation: https://core.telegram.org/bots/api#sendmessage

        :param chat_id: Unique identifier for the target chat or username of the target channel (in the format @channelusername)
        :param text: Text of the message to be sent
        :param parse_mode: Send Markdown or HTML, if you want Telegram apps to show bold, italic, fixed-width text or inline URLs in your bot's message.
        :param entities: List of special entities that appear in message text, which can be specified instead of parse_mode
        :param disable_web_page_preview: Disables link previews for links in this message
        :param disable_notification: Sends the message silently. Users will receive a notification with no sound.
        :param protect_content: If True, the message content will be hidden for all users except for the target user
        :param reply_to_message_id: If the message is a reply, ID of the original message
        :param allow_sending_without_reply: Pass True, if the message should be sent even if the specified replied-to message is not found
        :param reply_markup: Additional interface options. A JSON-serialized object for an inline keyboard, custom reply keyboard, instructions to remove reply keyboard or to force a reply from the user.
        :param timeout:
        :return: API reply.
        """
        parse_mode = self.parse_mode if (parse_mode is None) else parse_mode

        return types.Message.de_json(
            apihelper.send_message(
                self.token, chat_id, text, disable_web_page_preview, reply_to_message_id,
                reply_markup, parse_mode, disable_notification, timeout,
                entities, allow_sending_without_reply, protect_content=protect_content))

    def forward_message(
            self, chat_id: Union[int, str], from_chat_id: Union[int, str], 
            message_id: int, disable_notification: Optional[bool]=None,
            protect_content: Optional[bool]=None,
            timeout: Optional[int]=None) -> types.Message:
        """
        Use this method to forward messages of any kind.

        Telegram documentation: https://core.telegram.org/bots/api#forwardmessage

        :param disable_notification:
        :param chat_id: which chat to forward
        :param from_chat_id: which chat message from
        :param message_id: message id
        :param protect_content: Protects the contents of the forwarded message from forwarding and saving
        :param timeout:
        :return: API reply.
        """
        return types.Message.de_json(
            apihelper.forward_message(self.token, chat_id, from_chat_id, message_id, disable_notification, timeout, protect_content))

    def copy_message(
            self, chat_id: Union[int, str], 
            from_chat_id: Union[int, str], 
            message_id: int, 
            caption: Optional[str]=None, 
            parse_mode: Optional[str]=None, 
            caption_entities: Optional[List[types.MessageEntity]]=None,
            disable_notification: Optional[bool]=None, 
            protect_content: Optional[bool]=None,
            reply_to_message_id: Optional[int]=None, 
            allow_sending_without_reply: Optional[bool]=None,
            reply_markup: Optional[REPLY_MARKUP_TYPES]=None, 
            timeout: Optional[int]=None) -> types.MessageID:
        """
        Use this method to copy messages of any kind.

        Telegram documentation: https://core.telegram.org/bots/api#copymessage

        :param chat_id: which chat to forward
        :param from_chat_id: which chat message from
        :param message_id: message id
        :param caption:
        :param parse_mode:
        :param caption_entities:
        :param disable_notification:
        :param protect_content:
        :param reply_to_message_id:
        :param allow_sending_without_reply:
        :param reply_markup:
        :param timeout:
        :return: API reply.
        """
        return types.MessageID.de_json(
            apihelper.copy_message(self.token, chat_id, from_chat_id, message_id, caption, parse_mode, caption_entities,
                                   disable_notification, reply_to_message_id, allow_sending_without_reply, reply_markup,
                                   timeout, protect_content))

    def delete_message(self, chat_id: Union[int, str], message_id: int, 
            timeout: Optional[int]=None) -> bool:
        """
        Use this method to delete message. Returns True on success.

        Telegram documentation: https://core.telegram.org/bots/api#deletemessage

        :param chat_id: in which chat to delete
        :param message_id: which message to delete
        :param timeout:
        :return: API reply.
        """
        return apihelper.delete_message(self.token, chat_id, message_id, timeout)

    def send_dice(
            self, chat_id: Union[int, str],
            emoji: Optional[str]=None, disable_notification: Optional[bool]=None, 
            reply_to_message_id: Optional[int]=None,
            reply_markup: Optional[REPLY_MARKUP_TYPES]=None, 
            timeout: Optional[int]=None,
            allow_sending_without_reply: Optional[bool]=None,
            protect_content: Optional[bool]=None) -> types.Message:
        """
        Use this method to send dices.

        Telegram documentation: https://core.telegram.org/bots/api#senddice

        :param chat_id:
        :param emoji:
        :param disable_notification:
        :param reply_to_message_id:
        :param reply_markup:
        :param timeout:
        :param allow_sending_without_reply:
        :param protect_content:
        :return: Message
        """
        return types.Message.de_json(
            apihelper.send_dice(
                self.token, chat_id, emoji, disable_notification, reply_to_message_id,
                reply_markup, timeout, allow_sending_without_reply, protect_content)
        )

    def send_photo(
            self, chat_id: Union[int, str], photo: Union[Any, str], 
            caption: Optional[str]=None, parse_mode: Optional[str]=None,
            caption_entities: Optional[List[types.MessageEntity]]=None,
            disable_notification: Optional[bool]=None,
            protect_content: Optional[bool]=None,
            reply_to_message_id: Optional[int]=None, 
            allow_sending_without_reply: Optional[bool]=None,
            reply_markup: Optional[REPLY_MARKUP_TYPES]=None,
            timeout: Optional[int]=None,) -> types.Message:
        """
        Use this method to send photos. On success, the sent Message is returned.

        Telegram documentation: https://core.telegram.org/bots/api#sendphoto
        
        :param chat_id:
        :param photo:
        :param caption:
        :param parse_mode:
        :param caption_entities:
        :param disable_notification:
        :param protect_content:
        :param reply_to_message_id:
        :param allow_sending_without_reply:
        :param reply_markup:
        :param timeout:
        :return: Message
        """
        parse_mode = self.parse_mode if (parse_mode is None) else parse_mode

        return types.Message.de_json(
            apihelper.send_photo(
                self.token, chat_id, photo, caption, reply_to_message_id, reply_markup,
                parse_mode, disable_notification, timeout, caption_entities,
                allow_sending_without_reply, protect_content))

    # TODO: Rewrite this method like in API.
    def send_audio(
            self, chat_id: Union[int, str], audio: Union[Any, str], 
            caption: Optional[str]=None, duration: Optional[int]=None, 
            performer: Optional[str]=None, title: Optional[str]=None,
            reply_to_message_id: Optional[int]=None, 
            reply_markup: Optional[REPLY_MARKUP_TYPES]=None, 
            parse_mode: Optional[str]=None, 
            disable_notification: Optional[bool]=None,
            timeout: Optional[int]=None, 
            thumb: Optional[Union[Any, str]]=None,
            caption_entities: Optional[List[types.MessageEntity]]=None,
            allow_sending_without_reply: Optional[bool]=None,
            protect_content: Optional[bool]=None) -> types.Message:
        """
        Use this method to send audio files, if you want Telegram clients to display them in the music player.
        Your audio must be in the .mp3 format.

        Telegram documentation: https://core.telegram.org/bots/api#sendaudio
        
        :param chat_id: Unique identifier for the message recipient
        :param audio: Audio file to send.
        :param caption:
        :param duration: Duration of the audio in seconds
        :param performer: Performer
        :param title: Track name
        :param reply_to_message_id: If the message is a reply, ID of the original message
        :param reply_markup:
        :param parse_mode:
        :param disable_notification:
        :param timeout:
        :param thumb:
        :param caption_entities:
        :param allow_sending_without_reply:
        :param protect_content:
        :return: Message
        """
        parse_mode = self.parse_mode if (parse_mode is None) else parse_mode

        return types.Message.de_json(
            apihelper.send_audio(
                self.token, chat_id, audio, caption, duration, performer, title, reply_to_message_id,
                reply_markup, parse_mode, disable_notification, timeout, thumb,
                caption_entities, allow_sending_without_reply, protect_content))

    # TODO: Rewrite this method like in API.
    def send_voice(
            self, chat_id: Union[int, str], voice: Union[Any, str], 
            caption: Optional[str]=None, duration: Optional[int]=None, 
            reply_to_message_id: Optional[int]=None, 
            reply_markup: Optional[REPLY_MARKUP_TYPES]=None,
            parse_mode: Optional[str]=None, 
            disable_notification: Optional[bool]=None, 
            timeout: Optional[int]=None,
            caption_entities: Optional[List[types.MessageEntity]]=None,
            allow_sending_without_reply: Optional[bool]=None,
            protect_content: Optional[bool]=None) -> types.Message:
        """
        Use this method to send audio files, if you want Telegram clients to display the file
        as a playable voice message.

        Telegram documentation: https://core.telegram.org/bots/api#sendvoice
        
        :param chat_id: Unique identifier for the message recipient.
        :param voice:
        :param caption:
        :param duration: Duration of sent audio in seconds
        :param reply_to_message_id:
        :param reply_markup:
        :param parse_mode:
        :param disable_notification:
        :param timeout:
        :param caption_entities:
        :param allow_sending_without_reply:
        :param protect_content:
        :return: Message
        """
        parse_mode = self.parse_mode if (parse_mode is None) else parse_mode

        return types.Message.de_json(
            apihelper.send_voice(
                self.token, chat_id, voice, caption, duration, reply_to_message_id, reply_markup,
                parse_mode, disable_notification, timeout, caption_entities,
                allow_sending_without_reply, protect_content))

    # TODO: Rewrite this method like in API.
    def send_document(
            self, chat_id: Union[int, str], document: Union[Any, str],
            reply_to_message_id: Optional[int]=None, 
            caption: Optional[str]=None, 
            reply_markup: Optional[REPLY_MARKUP_TYPES]=None,
            parse_mode: Optional[str]=None, 
            disable_notification: Optional[bool]=None, 
            timeout: Optional[int]=None, 
            thumb: Optional[Union[Any, str]]=None,
            caption_entities: Optional[List[types.MessageEntity]]=None,
            allow_sending_without_reply: Optional[bool]=None,
            visible_file_name: Optional[str]=None,
            disable_content_type_detection: Optional[bool]=None,
            data: Optional[Union[Any, str]]=None,
            protect_content: Optional[bool]=None) -> types.Message:
        """
        Use this method to send general files.

        Telegram documentation: https://core.telegram.org/bots/api#senddocument
        
        :param chat_id: Unique identifier for the target chat or username of the target channel (in the format @channelusername)
        :param document: (document) File to send. Pass a file_id as String to send a file that exists on the Telegram servers (recommended), pass an HTTP URL as a String for Telegram to get a file from the Internet, or upload a new one using multipart/form-data
        :param reply_to_message_id: If the message is a reply, ID of the original message
        :param caption: Document caption (may also be used when resending documents by file_id), 0-1024 characters after entities parsing
        :param reply_markup:
        :param parse_mode: Mode for parsing entities in the document caption
        :param disable_notification: Sends the message silently. Users will receive a notification with no sound.
        :param timeout:
        :param thumb: InputFile or String : Thumbnail of the file sent; can be ignored if thumbnail generation for the file is supported server-side. The thumbnail should be in JPEG format and less than 200 kB in size. A thumbnail's width and height should not exceed 320. Ignored if the file is not uploaded using multipart/form-data. Thumbnails can't be reused and can be only uploaded as a new file, so you can pass “attach://<file_attach_name>” if the thumbnail was uploaded using multipart/form-data under <file_attach_name>
        :param caption_entities:
        :param allow_sending_without_reply:
        :param visible_file_name: allows to define file name that will be visible in the Telegram instead of original file name
        :param disable_content_type_detection: Disables automatic server-side content type detection for files uploaded using multipart/form-data
        :param data: function typo miss compatibility: do not use it
        :param protect_content:
        :return: API reply.
        """
        parse_mode = self.parse_mode if (parse_mode is None) else parse_mode
        if data and not(document):
            # function typo miss compatibility
            document = data

        return types.Message.de_json(
            apihelper.send_data(
                self.token, chat_id, document, 'document',
                reply_to_message_id = reply_to_message_id, reply_markup = reply_markup, parse_mode = parse_mode,
                disable_notification = disable_notification, timeout = timeout, caption = caption, thumb = thumb,
                caption_entities = caption_entities, allow_sending_without_reply = allow_sending_without_reply,
                disable_content_type_detection = disable_content_type_detection, visible_file_name = visible_file_name,
                protect_content = protect_content))

    # TODO: Rewrite this method like in API.
    def send_sticker(
            self, chat_id: Union[int, str],
            sticker: Union[Any, str],
            reply_to_message_id: Optional[int]=None, 
            reply_markup: Optional[REPLY_MARKUP_TYPES]=None,
            disable_notification: Optional[bool]=None, 
            timeout: Optional[int]=None,
            allow_sending_without_reply: Optional[bool]=None,
            protect_content:Optional[bool]=None,
            data: Union[Any, str]=None) -> types.Message:
        """
        Use this method to send .webp stickers.

        Telegram documentation: https://core.telegram.org/bots/api#sendsticker

        :param chat_id:
        :param sticker:
        :param data:
        :param reply_to_message_id:
        :param reply_markup:
        :param disable_notification: to disable the notification
        :param timeout: timeout
        :param allow_sending_without_reply:
        :param protect_content:
        :param data: function typo miss compatibility: do not use it
        :return: API reply.
        """
        if data and not(sticker):
            # function typo miss compatibility
            sticker = data
        return types.Message.de_json(
            apihelper.send_data(
                self.token, chat_id, sticker, 'sticker',
                reply_to_message_id=reply_to_message_id, reply_markup=reply_markup,
                disable_notification=disable_notification, timeout=timeout, 
                allow_sending_without_reply=allow_sending_without_reply,
                protect_content=protect_content))

    def send_video(
            self, chat_id: Union[int, str], video: Union[Any, str], 
            duration: Optional[int]=None,
            width: Optional[int]=None,
            height: Optional[int]=None,
            thumb: Optional[Union[Any, str]]=None, 
            caption: Optional[str]=None, 
            parse_mode: Optional[str]=None, 
            caption_entities: Optional[List[types.MessageEntity]]=None,
            supports_streaming: Optional[bool]=None, 
            disable_notification: Optional[bool]=None,
            protect_content: Optional[bool]=None,
            reply_to_message_id: Optional[int]=None, 
            allow_sending_without_reply: Optional[bool]=None,
            reply_markup: Optional[REPLY_MARKUP_TYPES]=None,
            timeout: Optional[int]=None,
            data: Optional[Union[Any, str]]=None) -> types.Message:
        """
        Use this method to send video files, Telegram clients support mp4 videos (other formats may be sent as Document).
        
        Telegram documentation: https://core.telegram.org/bots/api#sendvideo

        :param chat_id: Unique identifier for the target chat or username of the target channel (in the format @channelusername)
        :param video: Video to send. You can either pass a file_id as String to resend a video that is already on the Telegram servers, or upload a new video file using multipart/form-data.
        :param duration: Duration of sent video in seconds
        :param width: Video width
        :param height: Video height
        :param thumb: Thumbnail of the file sent; can be ignored if thumbnail generation for the file is supported server-side. The thumbnail should be in JPEG format and less than 200 kB in size. A thumbnail's width and height should not exceed 320. Ignored if the file is not uploaded using multipart/form-data. Thumbnails can't be reused and can be only uploaded as a new file, so you can pass “attach://<file_attach_name>” if the thumbnail was uploaded using multipart/form-data under <file_attach_name>.
        :param caption: Video caption (may also be used when resending videos by file_id), 0-1024 characters after entities parsing
        :param parse_mode: Mode for parsing entities in the video caption
        :param caption_entities:
        :param supports_streaming: Pass True, if the uploaded video is suitable for streaming
        :param disable_notification: Sends the message silently. Users will receive a notification with no sound.
        :param protect_content:
        :param reply_to_message_id: If the message is a reply, ID of the original message
        :param allow_sending_without_reply:
        :param reply_markup:
        :param timeout:
        :param data: function typo miss compatibility: do not use it
        """
        parse_mode = self.parse_mode if (parse_mode is None) else parse_mode
        if data and not(video):
            # function typo miss compatibility
            video = data

        return types.Message.de_json(
            apihelper.send_video(
                self.token, chat_id, video, duration, caption, reply_to_message_id, reply_markup,
                parse_mode, supports_streaming, disable_notification, timeout, thumb, width, height,
                caption_entities, allow_sending_without_reply, protect_content))

    def send_animation(
            self, chat_id: Union[int, str], animation: Union[Any, str], 
            duration: Optional[int]=None,
            width: Optional[int]=None,
            height: Optional[int]=None,
            thumb: Optional[Union[Any, str]]=None,
            caption: Optional[str]=None, 
            parse_mode: Optional[str]=None,
            caption_entities: Optional[List[types.MessageEntity]]=None,
            disable_notification: Optional[bool]=None,
            protect_content: Optional[bool]=None,
            reply_to_message_id: Optional[int]=None,
            allow_sending_without_reply: Optional[bool]=None,
            reply_markup: Optional[REPLY_MARKUP_TYPES]=None, 
            timeout: Optional[int]=None, ) -> types.Message:
        """
        Use this method to send animation files (GIF or H.264/MPEG-4 AVC video without sound).
        
        Telegram documentation: https://core.telegram.org/bots/api#sendanimation

        :param chat_id: Integer : Unique identifier for the message recipient — User or GroupChat id
        :param animation: InputFile or String : Animation to send. You can either pass a file_id as String to resend an
            animation that is already on the Telegram server
        :param duration: Integer : Duration of sent video in seconds
        :param width: Integer : Video width
        :param height: Integer : Video height
        :param thumb: InputFile or String : Thumbnail of the file sent
        :param caption: String : Animation caption (may also be used when resending animation by file_id).
        :param parse_mode:
        :param protect_content:
        :param reply_to_message_id:
        :param reply_markup:
        :param disable_notification:
        :param timeout:
        :param caption_entities:
        :param allow_sending_without_reply:
        :return:
        """
        parse_mode = self.parse_mode if (parse_mode is None) else parse_mode

        return types.Message.de_json(
            apihelper.send_animation(
                self.token, chat_id, animation, duration, caption, reply_to_message_id,
                reply_markup, parse_mode, disable_notification, timeout, thumb,
                caption_entities, allow_sending_without_reply, protect_content, width, height))

    # TODO: Rewrite this method like in API.
    def send_video_note(
            self, chat_id: Union[int, str], data: Union[Any, str], 
            duration: Optional[int]=None, 
            length: Optional[int]=None,
            reply_to_message_id: Optional[int]=None, 
            reply_markup: Optional[REPLY_MARKUP_TYPES]=None,
            disable_notification: Optional[bool]=None, 
            timeout: Optional[int]=None, 
            thumb: Optional[Union[Any, str]]=None,
            allow_sending_without_reply: Optional[bool]=None,
            protect_content: Optional[bool]=None) -> types.Message:
        """
        Telegram documentation: https://core.telegram.org/bots/api#sendvideonote
        
        :param chat_id: Integer : Unique identifier for the message recipient — User or GroupChat id
        :param data: InputFile or String : Video note to send. You can either pass a file_id as String to resend
            a video that is already on the Telegram server
        :param duration: Integer : Duration of sent video in seconds
        :param length: Integer : Video width and height, Can't be None and should be in range of (0, 640)
        :param reply_to_message_id:
        :param reply_markup:
        :param disable_notification:
        :param timeout:
        :param thumb: InputFile or String : Thumbnail of the file sent
        :param allow_sending_without_reply:
        :param protect_content:
        :return:
        """
        return types.Message.de_json(
            apihelper.send_video_note(
                self.token, chat_id, data, duration, length, reply_to_message_id, reply_markup,
                disable_notification, timeout, thumb, allow_sending_without_reply, protect_content))

    def send_media_group(
            self, chat_id: Union[int, str], 
            media: List[Union[
                types.InputMediaAudio, types.InputMediaDocument, 
                types.InputMediaPhoto, types.InputMediaVideo]],
            disable_notification: Optional[bool]=None, 
            protect_content: Optional[bool]=None,
            reply_to_message_id: Optional[int]=None, 
            timeout: Optional[int]=None,
            allow_sending_without_reply: Optional[bool]=None) -> List[types.Message]:
        """
        Send a group of photos or videos as an album. On success, an array of the sent Messages is returned.
        
        Telegram documentation: https://core.telegram.org/bots/api#sendmediagroup

        :param chat_id:
        :param media:
        :param disable_notification:
        :param protect_content:
        :param reply_to_message_id:
        :param timeout:
        :param allow_sending_without_reply:
        :return:
        """
        result = apihelper.send_media_group(
            self.token, chat_id, media, disable_notification, reply_to_message_id, timeout, 
            allow_sending_without_reply, protect_content)
        return [types.Message.de_json(msg) for msg in result]

    # TODO: Rewrite this method like in API.
    def send_location(
            self, chat_id: Union[int, str], 
            latitude: float, longitude: float, 
            live_period: Optional[int]=None, 
            reply_to_message_id: Optional[int]=None, 
            reply_markup: Optional[REPLY_MARKUP_TYPES]=None, 
            disable_notification: Optional[bool]=None, 
            timeout: Optional[int]=None,
            horizontal_accuracy: Optional[float]=None, 
            heading: Optional[int]=None, 
            proximity_alert_radius: Optional[int]=None, 
            allow_sending_without_reply: Optional[bool]=None,
            protect_content: Optional[bool]=None) -> types.Message:
        """
        Use this method to send point on the map.

        Telegram documentation: https://core.telegram.org/bots/api#sendlocation

        :param chat_id:
        :param latitude:
        :param longitude:
        :param live_period:
        :param reply_to_message_id:
        :param reply_markup:
        :param disable_notification:
        :param timeout:
        :param horizontal_accuracy:
        :param heading:
        :param proximity_alert_radius:
        :param allow_sending_without_reply:
        :param protect_content:
        :return: API reply.
        """
        return types.Message.de_json(
            apihelper.send_location(
                self.token, chat_id, latitude, longitude, live_period, 
                reply_to_message_id, reply_markup, disable_notification, timeout, 
                horizontal_accuracy, heading, proximity_alert_radius, 
                allow_sending_without_reply, protect_content))

    def edit_message_live_location(
            self, latitude: float, longitude: float, 
            chat_id: Optional[Union[int, str]]=None, 
            message_id: Optional[int]=None,
            inline_message_id: Optional[str]=None, 
            reply_markup: Optional[REPLY_MARKUP_TYPES]=None, 
            timeout: Optional[int]=None,
            horizontal_accuracy: Optional[float]=None, 
            heading: Optional[int]=None, 
            proximity_alert_radius: Optional[int]=None) -> types.Message:
        """
        Use this method to edit live location.

        Telegram documentation: https://core.telegram.org/bots/api#editmessagelivelocation

        :param latitude:
        :param longitude:
        :param chat_id:
        :param message_id:
        :param reply_markup:
        :param timeout:
        :param inline_message_id:
        :param horizontal_accuracy:
        :param heading:
        :param proximity_alert_radius:
        :return:
        """
        return types.Message.de_json(
            apihelper.edit_message_live_location(
                self.token, latitude, longitude, chat_id, message_id,
                inline_message_id, reply_markup, timeout,
                horizontal_accuracy, heading, proximity_alert_radius))

    def stop_message_live_location(
            self, chat_id: Optional[Union[int, str]]=None, 
            message_id: Optional[int]=None,
            inline_message_id: Optional[str]=None, 
            reply_markup: Optional[REPLY_MARKUP_TYPES]=None, 
            timeout: Optional[int]=None) -> types.Message:
        """
        Use this method to stop updating a live location message sent by the bot
        or via the bot (for inline bots) before live_period expires

        Telegram documentation: https://core.telegram.org/bots/api#stopmessagelivelocation
        
        :param chat_id:
        :param message_id:
        :param inline_message_id:
        :param reply_markup:
        :param timeout:
        :return:
        """
        return types.Message.de_json(
            apihelper.stop_message_live_location(
                self.token, chat_id, message_id, inline_message_id, reply_markup, timeout))

    # TODO: Rewrite this method like in API.
    def send_venue(
            self, chat_id: Union[int, str], 
            latitude: float, longitude: float, 
            title: str, address: str, 
            foursquare_id: Optional[str]=None, 
            foursquare_type: Optional[str]=None,
            disable_notification: Optional[bool]=None, 
            reply_to_message_id: Optional[int]=None, 
            reply_markup: Optional[REPLY_MARKUP_TYPES]=None, 
            timeout: Optional[int]=None,
            allow_sending_without_reply: Optional[bool]=None,
            google_place_id: Optional[str]=None,
            google_place_type: Optional[str]=None,
            protect_content: Optional[bool]=None) -> types.Message:
        """
        Use this method to send information about a venue.
        
        Telegram documentation: https://core.telegram.org/bots/api#sendvenue

        :param chat_id: Integer or String : Unique identifier for the target chat or username of the target channel
        :param latitude: Float : Latitude of the venue
        :param longitude: Float : Longitude of the venue
        :param title: String : Name of the venue
        :param address: String : Address of the venue
        :param foursquare_id: String : Foursquare identifier of the venue
        :param foursquare_type: Foursquare type of the venue, if known. (For example, “arts_entertainment/default”,
            “arts_entertainment/aquarium” or “food/icecream”.)
        :param disable_notification:
        :param reply_to_message_id:
        :param reply_markup:
        :param timeout:
        :param allow_sending_without_reply:
        :param google_place_id:
        :param google_place_type:
        :param protect_content:
        :return:
        """
        return types.Message.de_json(
            apihelper.send_venue(
                self.token, chat_id, latitude, longitude, title, address, foursquare_id, foursquare_type,
                disable_notification, reply_to_message_id, reply_markup, timeout,
                allow_sending_without_reply, google_place_id, google_place_type, protect_content))

    # TODO: Rewrite this method like in API.
    def send_contact(
            self, chat_id: Union[int, str], phone_number: str, 
            first_name: str, last_name: Optional[str]=None, 
            vcard: Optional[str]=None,
            disable_notification: Optional[bool]=None, 
            reply_to_message_id: Optional[int]=None, 
            reply_markup: Optional[REPLY_MARKUP_TYPES]=None, 
            timeout: Optional[int]=None,
            allow_sending_without_reply: Optional[bool]=None,
            protect_content: Optional[bool]=None) -> types.Message:
        """
        Use this method to send phone contacts.

        Telegram documentation: https://core.telegram.org/bots/api#sendcontact

        :param chat_id: Integer or String : Unique identifier for the target chat or username of the target channel
        :param phone_number: String : Contact's phone number
        :param first_name: String : Contact's first name
        :param last_name: String : Contact's last name
        :param vcard: String : Additional data about the contact in the form of a vCard, 0-2048 bytes
        :param disable_notification:
        :param reply_to_message_id:
        :param reply_markup:
        :param timeout:
        :param allow_sending_without_reply:
        :param protect_content:
        :return:
        """
        return types.Message.de_json(
            apihelper.send_contact(
                self.token, chat_id, phone_number, first_name, last_name, vcard,
                disable_notification, reply_to_message_id, reply_markup, timeout,
                allow_sending_without_reply, protect_content))

    def send_chat_action(
            self, chat_id: Union[int, str], action: str, timeout: Optional[int]=None) -> bool:
        """
        Use this method when you need to tell the user that something is happening on the bot's side.
        The status is set for 5 seconds or less (when a message arrives from your bot, Telegram clients clear
        its typing status).

        Telegram documentation: https://core.telegram.org/bots/api#sendchataction

        :param chat_id:
        :param action:  One of the following strings: 'typing', 'upload_photo', 'record_video', 'upload_video',
                        'record_audio', 'upload_audio', 'upload_document', 'find_location', 'record_video_note',
                        'upload_video_note'.
        :param timeout:
        :return: API reply. :type: boolean
        """
        return apihelper.send_chat_action(self.token, chat_id, action, timeout)
    
    @util.deprecated(deprecation_text="Use ban_chat_member instead")
    def kick_chat_member(
            self, chat_id: Union[int, str], user_id: int, 
            until_date:Optional[Union[int, datetime]]=None, 
            revoke_messages: Optional[bool]=None) -> bool:
        """
        This function is deprecated. Use `ban_chat_member` instead
        """
        return apihelper.ban_chat_member(self.token, chat_id, user_id, until_date, revoke_messages)

    def ban_chat_member(
            self, chat_id: Union[int, str], user_id: int, 
            until_date:Optional[Union[int, datetime]]=None, 
            revoke_messages: Optional[bool]=None) -> bool:
        """
        Use this method to ban a user in a group, a supergroup or a channel. 
        In the case of supergroups and channels, the user will not be able to return to the chat on their 
        own using invite links, etc., unless unbanned first. 
        Returns True on success.

        Telegram documentation: https://core.telegram.org/bots/api#banchatmember

        :param chat_id: Int or string : Unique identifier for the target group or username of the target supergroup
        :param user_id: Int : Unique identifier of the target user
        :param until_date: Date when the user will be unbanned, unix time. If user is banned for more than 366 days or
               less than 30 seconds from the current time they are considered to be banned forever
        :param revoke_messages: Bool: Pass True to delete all messages from the chat for the user that is being removed.
                If False, the user will be able to see messages in the group that were sent before the user was removed. 
                Always True for supergroups and channels.
        :return: boolean
        """
        return apihelper.ban_chat_member(self.token, chat_id, user_id, until_date, revoke_messages)

    def unban_chat_member(
            self, chat_id: Union[int, str], user_id: int, 
            only_if_banned: Optional[bool]=False) -> bool:
        """
        Use this method to unban a previously kicked user in a supergroup or channel.
        The user will not return to the group or channel automatically, but will be able to join via link, etc.
        The bot must be an administrator for this to work. By default, this method guarantees that after the call
        the user is not a member of the chat, but will be able to join it. So if the user is a member of the chat
        they will also be removed from the chat. If you don't want this, use the parameter only_if_banned.

        Telegram documentation: https://core.telegram.org/bots/api#unbanchatmember

        :param chat_id: Unique identifier for the target group or username of the target supergroup or channel
            (in the format @username)
        :param user_id: Unique identifier of the target user
        :param only_if_banned: Do nothing if the user is not banned
        :return: True on success
        """
        return apihelper.unban_chat_member(self.token, chat_id, user_id, only_if_banned)

    def restrict_chat_member(
            self, chat_id: Union[int, str], user_id: int, 
            until_date: Optional[Union[int, datetime]]=None,
            can_send_messages: Optional[bool]=None, 
            can_send_media_messages: Optional[bool]=None,
            can_send_polls: Optional[bool]=None, 
            can_send_other_messages: Optional[bool]=None,
            can_add_web_page_previews: Optional[bool]=None, 
            can_change_info: Optional[bool]=None,
            can_invite_users: Optional[bool]=None, 
            can_pin_messages: Optional[bool]=None) -> bool:
        """
        Use this method to restrict a user in a supergroup.
        The bot must be an administrator in the supergroup for this to work and must have
        the appropriate admin rights. Pass True for all boolean parameters to lift restrictions from a user.

        Telegram documentation: https://core.telegram.org/bots/api#restrictchatmember

        :param chat_id: Int or String : Unique identifier for the target group or username of the target supergroup
            or channel (in the format @channelusername)
        :param user_id: Int : Unique identifier of the target user
        :param until_date: Date when restrictions will be lifted for the user, unix time.
            If user is restricted for more than 366 days or less than 30 seconds from the current time,
            they are considered to be restricted forever
        :param can_send_messages: Pass True, if the user can send text messages, contacts, locations and venues
        :param can_send_media_messages: Pass True, if the user can send audios, documents, photos, videos, video notes
            and voice notes, implies can_send_messages
        :param can_send_polls: Pass True, if the user is allowed to send polls, implies can_send_messages
        :param can_send_other_messages: Pass True, if the user can send animations, games, stickers and use inline bots, implies can_send_media_messages
        :param can_add_web_page_previews: Pass True, if the user may add web page previews to their messages,
            implies can_send_media_messages
        :param can_change_info: Pass True, if the user is allowed to change the chat title, photo and other settings.
            Ignored in public supergroups
        :param can_invite_users: Pass True, if the user is allowed to invite new users to the chat,
            implies can_invite_users
        :param can_pin_messages: Pass True, if the user is allowed to pin messages. Ignored in public supergroups
        :return: True on success
        """
        return apihelper.restrict_chat_member(
            self.token, chat_id, user_id, until_date,
            can_send_messages, can_send_media_messages,
            can_send_polls, can_send_other_messages,
            can_add_web_page_previews, can_change_info,
            can_invite_users, can_pin_messages)

    def promote_chat_member(
            self, chat_id: Union[int, str], user_id: int, 
            can_change_info: Optional[bool]=None, 
            can_post_messages: Optional[bool]=None,
            can_edit_messages: Optional[bool]=None, 
            can_delete_messages: Optional[bool]=None, 
            can_invite_users: Optional[bool]=None,
            can_restrict_members: Optional[bool]=None, 
            can_pin_messages: Optional[bool]=None, 
            can_promote_members: Optional[bool]=None,
            is_anonymous: Optional[bool]=None, 
            can_manage_chat: Optional[bool]=None, 
            can_manage_video_chats: Optional[bool]=None,
            can_manage_voice_chats: Optional[bool]=None) -> bool:
        """
        Use this method to promote or demote a user in a supergroup or a channel. The bot must be an administrator
        in the chat for this to work and must have the appropriate admin rights.
        Pass False for all boolean parameters to demote a user.

        Telegram documentation: https://core.telegram.org/bots/api#promotechatmember

        :param chat_id: Unique identifier for the target chat or username of the target channel (
            in the format @channelusername)
        :param user_id: Int : Unique identifier of the target user
        :param can_change_info: Bool: Pass True, if the administrator can change chat title, photo and other settings
        :param can_post_messages: Bool : Pass True, if the administrator can create channel posts, channels only
        :param can_edit_messages: Bool : Pass True, if the administrator can edit messages of other users, channels only
        :param can_delete_messages: Bool : Pass True, if the administrator can delete messages of other users
        :param can_invite_users: Bool : Pass True, if the administrator can invite new users to the chat
        :param can_restrict_members: Bool: Pass True, if the administrator can restrict, ban or unban chat members
        :param can_pin_messages: Bool: Pass True, if the administrator can pin messages, supergroups only
        :param can_promote_members: Bool: Pass True, if the administrator can add new administrators with a subset
            of his own privileges or demote administrators that he has promoted, directly or indirectly
            (promoted by administrators that were appointed by him)
        :param is_anonymous: Bool: Pass True, if the administrator's presence in the chat is hidden
        :param can_manage_chat: Bool: Pass True, if the administrator can access the chat event log, chat statistics, 
            message statistics in channels, see channel members, 
            see anonymous administrators in supergroups and ignore slow mode. 
            Implied by any other administrator privilege
        :param can_manage_video_chats: Bool: Pass True, if the administrator can manage voice chats
            For now, bots can use this privilege only for passing to other administrators.
        :param can_manage_voice_chats: Deprecated, use can_manage_video_chats.

        :return: True on success.
        """
        if can_manage_voice_chats is not None:
            logger.warning("promote_chat_member: can_manage_voice_chats parameter is deprecated. Use can_manage_video_chats instead.")
            if can_manage_video_chats is None:
                can_manage_video_chats = can_manage_voice_chats

        return apihelper.promote_chat_member(
            self.token, chat_id, user_id, can_change_info, can_post_messages,
            can_edit_messages, can_delete_messages, can_invite_users,
            can_restrict_members, can_pin_messages, can_promote_members,
            is_anonymous, can_manage_chat, can_manage_video_chats)

    def set_chat_administrator_custom_title(
            self, chat_id: Union[int, str], user_id: int, custom_title: str) -> bool:
        """
        Use this method to set a custom title for an administrator
        in a supergroup promoted by the bot.

        Telegram documentation: https://core.telegram.org/bots/api#setchatadministratorcustomtitle

        :param chat_id: Unique identifier for the target chat or username of the target supergroup
            (in the format @supergroupusername)
        :param user_id: Unique identifier of the target user
        :param custom_title: New custom title for the administrator;
            0-16 characters, emoji are not allowed
        :return: True on success.
        """
        return apihelper.set_chat_administrator_custom_title(self.token, chat_id, user_id, custom_title)
    
    def ban_chat_sender_chat(self, chat_id: Union[int, str], sender_chat_id: Union[int, str]) -> bool:
        """
        Use this method to ban a channel chat in a supergroup or a channel.
        The owner of the chat will not be able to send messages and join live 
        streams on behalf of the chat, unless it is unbanned first. 
        The bot must be an administrator in the supergroup or channel 
        for this to work and must have the appropriate administrator rights. 
        Returns True on success.

        Telegram documentation: https://core.telegram.org/bots/api#banchatsenderchat

        :param chat_id: Unique identifier for the target chat or username of the target channel (in the format @channelusername)
        :param sender_chat_id: Unique identifier of the target sender chat
        :return: True on success.
        """
        return apihelper.ban_chat_sender_chat(self.token, chat_id, sender_chat_id)

    def unban_chat_sender_chat(self, chat_id: Union[int, str], sender_chat_id: Union[int, str]) -> bool:
        """
        Use this method to unban a previously banned channel chat in a supergroup or channel. 
        The bot must be an administrator for this to work and must have the appropriate 
        administrator rights.
        Returns True on success.

        Telegram documentation: https://core.telegram.org/bots/api#unbanchatsenderchat

        :params:
        :param chat_id: Unique identifier for the target chat or username of the target channel (in the format @channelusername)
        :param sender_chat_id: Unique identifier of the target sender chat
        :return: True on success.
        """
        return apihelper.unban_chat_sender_chat(self.token, chat_id, sender_chat_id)

    def set_chat_permissions(
            self, chat_id: Union[int, str], permissions: types.ChatPermissions) -> bool:
        """
        Use this method to set default chat permissions for all members.
        The bot must be an administrator in the group or a supergroup for this to work
        and must have the can_restrict_members admin rights.

        Telegram documentation: https://core.telegram.org/bots/api#setchatpermissions

        :param chat_id: Unique identifier for the target chat or username of the target supergroup
            (in the format @supergroupusername)
        :param permissions: New default chat permissions
        :return: True on success
        """
        return apihelper.set_chat_permissions(self.token, chat_id, permissions)

    def create_chat_invite_link(
            self, chat_id: Union[int, str],
            name: Optional[str]=None,
            expire_date: Optional[Union[int, datetime]]=None, 
            member_limit: Optional[int]=None,
            creates_join_request: Optional[bool]=None) -> types.ChatInviteLink:
        """
        Use this method to create an additional invite link for a chat.
        The bot must be an administrator in the chat for this to work and must have the appropriate admin rights.

        Telegram documentation: https://core.telegram.org/bots/api#createchatinvitelink

        :param chat_id: Id: Unique identifier for the target chat or username of the target channel
            (in the format @channelusername)
        :param name: Invite link name; 0-32 characters
        :param expire_date: Point in time (Unix timestamp) when the link will expire
        :param member_limit: Maximum number of users that can be members of the chat simultaneously
        :param creates_join_request: True, if users joining the chat via the link need to be approved by chat administrators. If True, member_limit can't be specified
        :return:
        """
        return types.ChatInviteLink.de_json(
            apihelper.create_chat_invite_link(self.token, chat_id, name, expire_date, member_limit, creates_join_request)
        )

    def edit_chat_invite_link(
            self, chat_id: Union[int, str],
            invite_link: Optional[str] = None,
            name: Optional[str]=None,
            expire_date: Optional[Union[int, datetime]]=None,
            member_limit: Optional[int]=None,
            creates_join_request: Optional[bool]=None) -> types.ChatInviteLink:
        """
        Use this method to edit a non-primary invite link created by the bot.
        The bot must be an administrator in the chat for this to work and must have the appropriate admin rights.

        Telegram documentation: https://core.telegram.org/bots/api#editchatinvitelink

        :param chat_id: Id: Unique identifier for the target chat or username of the target channel
            (in the format @channelusername)
        :param name: Invite link name; 0-32 characters
        :param invite_link: The invite link to edit
        :param expire_date: Point in time (Unix timestamp) when the link will expire
        :param member_limit: Maximum number of users that can be members of the chat simultaneously
        :param creates_join_request: True, if users joining the chat via the link need to be approved by chat administrators. If True, member_limit can't be specified
        :return:
        """
        return types.ChatInviteLink.de_json(
            apihelper.edit_chat_invite_link(self.token, chat_id, name, invite_link, expire_date, member_limit, creates_join_request)
        )

    def revoke_chat_invite_link(
            self, chat_id: Union[int, str], invite_link: str) -> types.ChatInviteLink:
        """
        Use this method to revoke an invite link created by the bot.
        Note: If the primary link is revoked, a new link is automatically generated The bot must be an administrator 
        in the chat for this to work and must have the appropriate admin rights.

        Telegram documentation: https://core.telegram.org/bots/api#revokechatinvitelink

        :param chat_id: Id: Unique identifier for the target chat or username of the target channel
            (in the format @channelusername)
        :param invite_link: The invite link to revoke
        :return:
        """
        return types.ChatInviteLink.de_json(
            apihelper.revoke_chat_invite_link(self.token, chat_id, invite_link)
        )

    def export_chat_invite_link(self, chat_id: Union[int, str]) -> str:
        """
        Use this method to export an invite link to a supergroup or a channel. The bot must be an administrator
        in the chat for this to work and must have the appropriate admin rights.

        Telegram documentation: https://core.telegram.org/bots/api#exportchatinvitelink

        :param chat_id: Id: Unique identifier for the target chat or username of the target channel
            (in the format @channelusername)
        :return: exported invite link as String on success.
        """
        return apihelper.export_chat_invite_link(self.token, chat_id)

    def approve_chat_join_request(self, chat_id: Union[str, int], user_id: Union[int, str]) -> bool:
        """
        Use this method to approve a chat join request. 
        The bot must be an administrator in the chat for this to work and must have
        the can_invite_users administrator right. Returns True on success.

        Telegram documentation: https://core.telegram.org/bots/api#approvechatjoinrequest

        :param chat_id: Unique identifier for the target chat or username of the target supergroup
            (in the format @supergroupusername)
        :param user_id: Unique identifier of the target user
        :return: True on success.
        """
        return apihelper.approve_chat_join_request(self.token, chat_id, user_id)

    def decline_chat_join_request(self, chat_id: Union[str, int], user_id: Union[int, str]) -> bool:
        """
        Use this method to decline a chat join request. 
        The bot must be an administrator in the chat for this to work and must have
        the can_invite_users administrator right. Returns True on success.

        Telegram documentation: https://core.telegram.org/bots/api#declinechatjoinrequest

        :param chat_id: Unique identifier for the target chat or username of the target supergroup
            (in the format @supergroupusername)
        :param user_id: Unique identifier of the target user
        :return: True on success.
        """
        return apihelper.decline_chat_join_request(self.token, chat_id, user_id)

    def set_chat_photo(self, chat_id: Union[int, str], photo: Any) -> bool:
        """
        Use this method to set a new profile photo for the chat. Photos can't be changed for private chats.
        The bot must be an administrator in the chat for this to work and must have the appropriate admin rights.
        Returns True on success.
        Note: In regular groups (non-supergroups), this method will only work if the ‘All Members Are Admins’
        setting is off in the target group.

        Telegram documentation: https://core.telegram.org/bots/api#setchatphoto

        :param chat_id: Int or Str: Unique identifier for the target chat or username of the target channel
            (in the format @channelusername)
        :param photo: InputFile: New chat photo, uploaded using multipart/form-data
        :return:
        """
        return apihelper.set_chat_photo(self.token, chat_id, photo)

    def delete_chat_photo(self, chat_id: Union[int, str]) -> bool:
        """
        Use this method to delete a chat photo. Photos can't be changed for private chats.
        The bot must be an administrator in the chat for this to work and must have the appropriate admin rights.
        Returns True on success.
        Note: In regular groups (non-supergroups), this method will only work if the ‘All Members Are Admins’ setting is off in the target group.

        Telegram documentation: https://core.telegram.org/bots/api#deletechatphoto

        :param chat_id: Int or Str: Unique identifier for the target chat or username of the target channel
            (in the format @channelusername)
        """
        return apihelper.delete_chat_photo(self.token, chat_id)
    
    def get_my_commands(self, scope: Optional[types.BotCommandScope]=None, 
            language_code: Optional[str]=None) -> List[types.BotCommand]:
        """
        Use this method to get the current list of the bot's commands. 
        Returns List of BotCommand on success.

        Telegram documentation: https://core.telegram.org/bots/api#getmycommands

        :param scope: The scope of users for which the commands are relevant. 
            Defaults to BotCommandScopeDefault.
        :param language_code: A two-letter ISO 639-1 language code. If empty, 
            commands will be applied to all users from the given scope, 
            for whose language there are no dedicated commands
        """
        result = apihelper.get_my_commands(self.token, scope, language_code)
        return [types.BotCommand.de_json(cmd) for cmd in result]

    def set_chat_menu_button(self, chat_id: Union[int, str]=None, 
                menu_button: types.MenuButton=None) -> bool:
        """
        Use this method to change the bot's menu button in a private chat, 
        or the default menu button. 
        Returns True on success.

        Telegram documentation: https://core.telegram.org/bots/api#setchatmenubutton

        :param chat_id: Unique identifier for the target private chat. 
            If not specified, default bot's menu button will be changed.
        :param menu_button: A JSON-serialized object for the new bot's menu button. Defaults to MenuButtonDefault
        """
        return apihelper.set_chat_menu_button(self.token, chat_id, menu_button)

    def get_chat_menu_button(self, chat_id: Union[int, str]=None) -> types.MenuButton:
        """
        Use this method to get the current value of the bot's menu button
        in a private chat, or the default menu button.
        Returns MenuButton on success.

        Telegram Documentation: https://core.telegram.org/bots/api#getchatmenubutton

        :param chat_id: Unique identifier for the target private chat.
            If not specified, default bot's menu button will be returned.
        :return: types.MenuButton
        """
        return types.MenuButton.de_json(apihelper.get_chat_menu_button(self.token, chat_id))

    def set_my_default_administrator_rights(self, rights: types.ChatAdministratorRights=None, 
                                    for_channels: bool=None) -> bool:
        """
        Use this method to change the default administrator rights requested by the bot
        when it's added as an administrator to groups or channels.
        These rights will be suggested to users, but they are are free to modify
        the list before adding the bot. 
        Returns True on success.

        Telegram documentation: https://core.telegram.org/bots/api#setmydefaultadministratorrights

        :param rights: A JSON-serialized object describing new default administrator rights. If not specified, the default administrator rights will be cleared.
        :param for_channels: Pass True to change the default administrator rights of the bot in channels. Otherwise, the default administrator rights of the bot for groups and supergroups will be changed.
        """
        return apihelper.set_my_default_administrator_rights(self.token, rights, for_channels)

    def get_my_default_administrator_rights(self, for_channels: bool=None) -> types.ChatAdministratorRights:
        """
        Use this method to get the current default administrator rights of the bot.
        Returns ChatAdministratorRights on success.

        Telegram documentation: https://core.telegram.org/bots/api#getmydefaultadministratorrights

        :param for_channels: Pass True to get the default administrator rights of the bot in channels. Otherwise, the default administrator rights of the bot for groups and supergroups will be returned.
        :return: types.ChatAdministratorRights
        """
        return types.ChatAdministratorRights.de_json(apihelper.get_my_default_administrator_rights(self.token, for_channels))
        
    def set_my_commands(self, commands: List[types.BotCommand],
            scope: Optional[types.BotCommandScope]=None,
            language_code: Optional[str]=None) -> bool:
        """
        Use this method to change the list of the bot's commands.

        Telegram documentation: https://core.telegram.org/bots/api#setmycommands

        :param commands: List of BotCommand. At most 100 commands can be specified.
        :param scope: The scope of users for which the commands are relevant. 
            Defaults to BotCommandScopeDefault.
        :param language_code: A two-letter ISO 639-1 language code. If empty, 
            commands will be applied to all users from the given scope, 
            for whose language there are no dedicated commands
        :return:
        """
        return apihelper.set_my_commands(self.token, commands, scope, language_code)
    
    def delete_my_commands(self, scope: Optional[types.BotCommandScope]=None, 
            language_code: Optional[str]=None) -> bool:
        """
        Use this method to delete the list of the bot's commands for the given scope and user language. 
        After deletion, higher level commands will be shown to affected users. 
        Returns True on success.

        Telegram documentation: https://core.telegram.org/bots/api#deletemycommands
        
        :param scope: The scope of users for which the commands are relevant. 
            Defaults to BotCommandScopeDefault.
        :param language_code: A two-letter ISO 639-1 language code. If empty, 
            commands will be applied to all users from the given scope, 
            for whose language there are no dedicated commands
        """
        return apihelper.delete_my_commands(self.token, scope, language_code)

    def set_chat_title(self, chat_id: Union[int, str], title: str) -> bool:
        """
        Use this method to change the title of a chat. Titles can't be changed for private chats.
        The bot must be an administrator in the chat for this to work and must have the appropriate admin rights.
        Returns True on success.
        Note: In regular groups (non-supergroups), this method will only work if the ‘All Members Are Admins’
        setting is off in the target group.

        Telegram documentation: https://core.telegram.org/bots/api#setchattitle

        :param chat_id: Int or Str: Unique identifier for the target chat or username of the target channel
            (in the format @channelusername)
        :param title: New chat title, 1-255 characters
        :return:
        """
        return apihelper.set_chat_title(self.token, chat_id, title)

    def set_chat_description(self, chat_id: Union[int, str], description: Optional[str]=None) -> bool:
        """
        Use this method to change the description of a supergroup or a channel.
        The bot must be an administrator in the chat for this to work and must have the appropriate admin rights.

        Telegram documentation: https://core.telegram.org/bots/api#setchatdescription

        :param chat_id: Int or Str: Unique identifier for the target chat or username of the target channel
            (in the format @channelusername)
        :param description: Str: New chat description, 0-255 characters
        :return: True on success.
        """
        return apihelper.set_chat_description(self.token, chat_id, description)

    def pin_chat_message(
            self, chat_id: Union[int, str], message_id: int, 
            disable_notification: Optional[bool]=False) -> bool:
        """
        Use this method to pin a message in a supergroup.
        The bot must be an administrator in the chat for this to work and must have the appropriate admin rights.
        Returns True on success.

        Telegram documentation: https://core.telegram.org/bots/api#pinchatmessage

        :param chat_id: Int or Str: Unique identifier for the target chat or username of the target channel
            (in the format @channelusername)
        :param message_id: Int: Identifier of a message to pin
        :param disable_notification: Bool: Pass True, if it is not necessary to send a notification
            to all group members about the new pinned message
        :return:
        """
        return apihelper.pin_chat_message(self.token, chat_id, message_id, disable_notification)

    def unpin_chat_message(self, chat_id: Union[int, str], message_id: Optional[int]=None) -> bool:
        """
        Use this method to unpin specific pinned message in a supergroup chat.
        The bot must be an administrator in the chat for this to work and must have the appropriate admin rights.
        Returns True on success.

        Telegram documentation: https://core.telegram.org/bots/api#unpinchatmessage

        :param chat_id: Int or Str: Unique identifier for the target chat or username of the target channel
            (in the format @channelusername)
        :param message_id: Int: Identifier of a message to unpin
        :return:
        """
        return apihelper.unpin_chat_message(self.token, chat_id, message_id)

    def unpin_all_chat_messages(self, chat_id: Union[int, str]) -> bool:
        """
        Use this method to unpin a all pinned messages in a supergroup chat.
        The bot must be an administrator in the chat for this to work and must have the appropriate admin rights.
        Returns True on success.

        Telegram documentation: https://core.telegram.org/bots/api#unpinallchatmessages

        :param chat_id: Int or Str: Unique identifier for the target chat or username of the target channel
            (in the format @channelusername)
        :return:
        """
        return apihelper.unpin_all_chat_messages(self.token, chat_id)

    def edit_message_text(
            self, text: str, 
            chat_id: Optional[Union[int, str]]=None, 
            message_id: Optional[int]=None, 
            inline_message_id: Optional[str]=None, 
            parse_mode: Optional[str]=None,
            entities: Optional[List[types.MessageEntity]]=None,
            disable_web_page_preview: Optional[bool]=None,
            reply_markup: Optional[REPLY_MARKUP_TYPES]=None) -> Union[types.Message, bool]:
        """
        Use this method to edit text and game messages.

        Telegram documentation: https://core.telegram.org/bots/api#editmessagetext

        :param text:
        :param chat_id:
        :param message_id:
        :param inline_message_id:
        :param parse_mode:
        :param entities:
        :param disable_web_page_preview:
        :param reply_markup:
        :return:
        """
        parse_mode = self.parse_mode if (parse_mode is None) else parse_mode

        result = apihelper.edit_message_text(self.token, text, chat_id, message_id, inline_message_id, parse_mode,
                                             entities, disable_web_page_preview, reply_markup)
        if type(result) == bool:  # if edit inline message return is bool not Message.
            return result
        return types.Message.de_json(result)

    def edit_message_media(
            self, media: Any, chat_id: Optional[Union[int, str]]=None, 
            message_id: Optional[int]=None,
            inline_message_id: Optional[str]=None, 
            reply_markup: Optional[REPLY_MARKUP_TYPES]=None) -> Union[types.Message, bool]:
        """
        Use this method to edit animation, audio, document, photo, or video messages.
        If a message is a part of a message album, then it can be edited only to a photo or a video.
        Otherwise, message type can be changed arbitrarily. When inline message is edited, new file can't be uploaded.
        Use previously uploaded file via its file_id or specify a URL.

        Telegram documentation: https://core.telegram.org/bots/api#editmessagemedia

        :param media:
        :param chat_id:
        :param message_id:
        :param inline_message_id:
        :param reply_markup:
        :return:
        """
        result = apihelper.edit_message_media(self.token, media, chat_id, message_id, inline_message_id, reply_markup)
        if type(result) == bool:  # if edit inline message return is bool not Message.
            return result
        return types.Message.de_json(result)

    def edit_message_reply_markup(
            self, chat_id: Optional[Union[int, str]]=None, 
            message_id: Optional[int]=None,
            inline_message_id: Optional[str]=None, 
            reply_markup: Optional[REPLY_MARKUP_TYPES]=None) -> Union[types.Message, bool]:
        """
        Use this method to edit only the reply markup of messages.

        Telegram documentation: https://core.telegram.org/bots/api#editmessagereplymarkup

        :param chat_id:
        :param message_id:
        :param inline_message_id:
        :param reply_markup:
        :return:
        """
        result = apihelper.edit_message_reply_markup(self.token, chat_id, message_id, inline_message_id, reply_markup)
        if type(result) == bool:
            return result
        return types.Message.de_json(result)

    def send_game(
            self, chat_id: Union[int, str], game_short_name: str, 
            disable_notification: Optional[bool]=None,
            reply_to_message_id: Optional[int]=None, 
            reply_markup: Optional[REPLY_MARKUP_TYPES]=None, 
            timeout: Optional[int]=None,
            allow_sending_without_reply: Optional[bool]=None,
            protect_content: Optional[bool]=None) -> types.Message:
        """
        Used to send the game.

        Telegram documentation: https://core.telegram.org/bots/api#sendgame

        :param chat_id:
        :param game_short_name:
        :param disable_notification:
        :param reply_to_message_id:
        :param reply_markup:
        :param timeout:
        :param allow_sending_without_reply:
        :param protect_content:
        :return:
        """
        result = apihelper.send_game(
            self.token, chat_id, game_short_name, disable_notification,
            reply_to_message_id, reply_markup, timeout, 
            allow_sending_without_reply, protect_content)
        return types.Message.de_json(result)

    def set_game_score(
            self, user_id: Union[int, str], score: int, 
            force: Optional[bool]=None, 
            chat_id: Optional[Union[int, str]]=None, 
            message_id: Optional[int]=None, 
            inline_message_id: Optional[str]=None,
            disable_edit_message: Optional[bool]=None) -> Union[types.Message, bool]:
        """
        Sets the value of points in the game to a specific user.

        Telegram documentation: https://core.telegram.org/bots/api#setgamecore

        :param user_id:
        :param score:
        :param force:
        :param chat_id:
        :param message_id:
        :param inline_message_id:
        :param disable_edit_message:
        :return:
        """
        result = apihelper.set_game_score(self.token, user_id, score, force, disable_edit_message, chat_id,
                                          message_id, inline_message_id)
        if type(result) == bool:
            return result
        return types.Message.de_json(result)

    def get_game_high_scores(
            self, user_id: int, chat_id: Optional[Union[int, str]]=None,
            message_id: Optional[int]=None, 
            inline_message_id: Optional[str]=None) -> List[types.GameHighScore]:
        """
        Gets top points and game play.

        Telegram documentation: https://core.telegram.org/bots/api#getgamehighscores

        :param user_id:
        :param chat_id:
        :param message_id:
        :param inline_message_id:
        :return:
        """
        result = apihelper.get_game_high_scores(self.token, user_id, chat_id, message_id, inline_message_id)
        return [types.GameHighScore.de_json(r) for r in result]

    # TODO: rewrite this method like in API
    def send_invoice(
            self, chat_id: Union[int, str], title: str, description: str, 
            invoice_payload: str, provider_token: str, currency: str, 
            prices: List[types.LabeledPrice], start_parameter: Optional[str]=None, 
            photo_url: Optional[str]=None, photo_size: Optional[int]=None, 
            photo_width: Optional[int]=None, photo_height: Optional[int]=None,
            need_name: Optional[bool]=None, need_phone_number: Optional[bool]=None, 
            need_email: Optional[bool]=None, need_shipping_address: Optional[bool]=None,
            send_phone_number_to_provider: Optional[bool]=None, 
            send_email_to_provider: Optional[bool]=None, 
            is_flexible: Optional[bool]=None,
            disable_notification: Optional[bool]=None, 
            reply_to_message_id: Optional[int]=None, 
            reply_markup: Optional[REPLY_MARKUP_TYPES]=None, 
            provider_data: Optional[str]=None, 
            timeout: Optional[int]=None,
            allow_sending_without_reply: Optional[bool]=None,
            max_tip_amount: Optional[int] = None,
            suggested_tip_amounts: Optional[List[int]]=None,
            protect_content: Optional[bool]=None) -> types.Message:
        """
        Sends invoice.

        Telegram documentation: https://core.telegram.org/bots/api#sendinvoice

        :param chat_id: Unique identifier for the target private chat
        :param title: Product name
        :param description: Product description
        :param invoice_payload: Bot-defined invoice payload, 1-128 bytes. This will not be displayed to the user,
            use for your internal processes.
        :param provider_token: Payments provider token, obtained via @Botfather
        :param currency: Three-letter ISO 4217 currency code,
            see https://core.telegram.org/bots/payments#supported-currencies
        :param prices: Price breakdown, a list of components
            (e.g. product price, tax, discount, delivery cost, delivery tax, bonus, etc.)
        :param start_parameter: Unique deep-linking parameter that can be used to generate this invoice
            when used as a start parameter
        :param photo_url: URL of the product photo for the invoice. Can be a photo of the goods
            or a marketing image for a service. People like it better when they see what they are paying for.
        :param photo_size: Photo size
        :param photo_width: Photo width
        :param photo_height: Photo height
        :param need_name: Pass True, if you require the user's full name to complete the order
        :param need_phone_number: Pass True, if you require the user's phone number to complete the order
        :param need_email: Pass True, if you require the user's email to complete the order
        :param need_shipping_address: Pass True, if you require the user's shipping address to complete the order
        :param is_flexible: Pass True, if the final price depends on the shipping method
        :param send_phone_number_to_provider: Pass True, if user's phone number should be sent to provider
        :param send_email_to_provider: Pass True, if user's email address should be sent to provider
        :param disable_notification: Sends the message silently. Users will receive a notification with no sound.
        :param reply_to_message_id: If the message is a reply, ID of the original message
        :param reply_markup: A JSON-serialized object for an inline keyboard. If empty,
            one 'Pay total price' button will be shown. If not empty, the first button must be a Pay button
        :param provider_data: A JSON-serialized data about the invoice, which will be shared with the payment provider.
            A detailed description of required fields should be provided by the payment provider.
        :param timeout:
        :param allow_sending_without_reply:
        :param max_tip_amount: The maximum accepted amount for tips in the smallest units of the currency
        :param suggested_tip_amounts: A JSON-serialized array of suggested amounts of tips in the smallest
            units of the currency.  At most 4 suggested tip amounts can be specified. The suggested tip
            amounts must be positive, passed in a strictly increased order and must not exceed max_tip_amount.
        :param protect_content:
        :return:
        """
        result = apihelper.send_invoice(
            self.token, chat_id, title, description, invoice_payload, provider_token,
            currency, prices, start_parameter, photo_url, photo_size, photo_width,
            photo_height, need_name, need_phone_number, need_email, need_shipping_address,
            send_phone_number_to_provider, send_email_to_provider, is_flexible, disable_notification,
            reply_to_message_id, reply_markup, provider_data, timeout, allow_sending_without_reply,
            max_tip_amount, suggested_tip_amounts, protect_content)
        return types.Message.de_json(result)

    def create_invoice_link(self,
            title: str, description: str, payload:str, provider_token: str, 
            currency: str, prices: List[types.LabeledPrice],
            max_tip_amount: Optional[int] = None, 
            suggested_tip_amounts: Optional[List[int]]=None,
            provider_data: Optional[str]=None,
            photo_url: Optional[str]=None,
            photo_size: Optional[int]=None,
            photo_width: Optional[int]=None,
            photo_height: Optional[int]=None,
            need_name: Optional[bool]=None,
            need_phone_number: Optional[bool]=None,
            need_email: Optional[bool]=None,
            need_shipping_address: Optional[bool]=None,
            send_phone_number_to_provider: Optional[bool]=None,
            send_email_to_provider: Optional[bool]=None,
            is_flexible: Optional[bool]=None) -> str:
            
        """
        Use this method to create a link for an invoice. 
        Returns the created invoice link as String on success.

        Telegram documentation:
        https://core.telegram.org/bots/api#createinvoicelink

        :param title: Product name, 1-32 characters
        :param description: Product description, 1-255 characters
        :param payload: Bot-defined invoice payload, 1-128 bytes. This will not be displayed to the user,
            use for your internal processes.
        :param provider_token: Payments provider token, obtained via @Botfather
        :param currency: Three-letter ISO 4217 currency code,
            see https://core.telegram.org/bots/payments#supported-currencies
        :param prices: Price breakdown, a list of components
            (e.g. product price, tax, discount, delivery cost, delivery tax, bonus, etc.)
        :param max_tip_amount: The maximum accepted amount for tips in the smallest units of the currency
        :param suggested_tip_amounts: A JSON-serialized array of suggested amounts of tips in the smallest
        :param provider_data: A JSON-serialized data about the invoice, which will be shared with the payment provider.
            A detailed description of required fields should be provided by the payment provider.
        :param photo_url: URL of the product photo for the invoice. Can be a photo of the goods
        :param photo_size: Photo size in bytes
        :param photo_width: Photo width
        :param photo_height: Photo height
        :param need_name: Pass True, if you require the user's full name to complete the order
        :param need_phone_number: Pass True, if you require the user's phone number to complete the order
        :param need_email: Pass True, if you require the user's email to complete the order
        :param need_shipping_address: Pass True, if you require the user's shipping address to complete the order
        :param send_phone_number_to_provider: Pass True, if user's phone number should be sent to provider
        :param send_email_to_provider: Pass True, if user's email address should be sent to provider
        :param is_flexible: Pass True, if the final price depends on the shipping method

        :return: Created invoice link as String on success.
        """
        result = apihelper.create_invoice_link(
            self.token, title, description, payload, provider_token,
            currency, prices, max_tip_amount, suggested_tip_amounts, provider_data,
            photo_url, photo_size, photo_width, photo_height, need_name, need_phone_number,
            need_email, need_shipping_address, send_phone_number_to_provider,
            send_email_to_provider, is_flexible)
        return result

    # noinspection PyShadowingBuiltins
    # TODO: rewrite this method like in API
    def send_poll(
            self, chat_id: Union[int, str], question: str, options: List[str],
            is_anonymous: Optional[bool]=None, type: Optional[str]=None, 
            allows_multiple_answers: Optional[bool]=None, 
            correct_option_id: Optional[int]=None,
            explanation: Optional[str]=None, 
            explanation_parse_mode: Optional[str]=None, 
            open_period: Optional[int]=None, 
            close_date: Optional[Union[int, datetime]]=None, 
            is_closed: Optional[bool]=None,
            disable_notification: Optional[bool]=False,
            reply_to_message_id: Optional[int]=None, 
            reply_markup: Optional[REPLY_MARKUP_TYPES]=None, 
            allow_sending_without_reply: Optional[bool]=None, 
            timeout: Optional[int]=None,
            explanation_entities: Optional[List[types.MessageEntity]]=None,
            protect_content: Optional[bool]=None) -> types.Message:
        """
        Sends a poll.

        Telegram documentation: https://core.telegram.org/bots/api#sendpoll

        :param chat_id:
        :param question:
        :param options: array of str with answers
        :param is_anonymous:
        :param type:
        :param allows_multiple_answers:
        :param correct_option_id:
        :param explanation:
        :param explanation_parse_mode:
        :param open_period:
        :param close_date:
        :param is_closed:
        :param disable_notification:
        :param reply_to_message_id:
        :param allow_sending_without_reply:
        :param reply_markup:
        :param timeout:
        :param explanation_entities:
        :param protect_content:
        :return:
        """
        if isinstance(question, types.Poll):
            raise RuntimeError("The send_poll signature was changed, please see send_poll function details.")

        explanation_parse_mode = self.parse_mode if (explanation_parse_mode is None) else explanation_parse_mode

        return types.Message.de_json(
            apihelper.send_poll(
                self.token, chat_id,
                question, options,
                is_anonymous, type, allows_multiple_answers, correct_option_id,
                explanation, explanation_parse_mode, open_period, close_date, is_closed,
                disable_notification, reply_to_message_id, allow_sending_without_reply,
                reply_markup, timeout, explanation_entities, protect_content))

    def stop_poll(
            self, chat_id: Union[int, str], message_id: int, 
            reply_markup: Optional[REPLY_MARKUP_TYPES]=None) -> types.Poll:
        """
        Stops a poll.

        Telegram documentation: https://core.telegram.org/bots/api#stoppoll

        :param chat_id:
        :param message_id:
        :param reply_markup:
        :return:
        """
        return types.Poll.de_json(apihelper.stop_poll(self.token, chat_id, message_id, reply_markup))

    def answer_shipping_query(
            self, shipping_query_id: str, ok: bool, 
            shipping_options: Optional[List[types.ShippingOption]]=None, 
            error_message: Optional[str]=None) -> bool:
        """
        Asks for an answer to a shipping question.

        Telegram documentation: https://core.telegram.org/bots/api#answershippingquery

        :param shipping_query_id:
        :param ok:
        :param shipping_options:
        :param error_message:
        :return:
        """
        return apihelper.answer_shipping_query(self.token, shipping_query_id, ok, shipping_options, error_message)

    def answer_pre_checkout_query(
            self, pre_checkout_query_id: int, ok: bool, 
            error_message: Optional[str]=None) -> bool:
        """
        Response to a request for pre-inspection.

        Telegram documentation: https://core.telegram.org/bots/api#answerprecheckoutquery

        :param pre_checkout_query_id:
        :param ok:
        :param error_message:
        :return:
        """
        return apihelper.answer_pre_checkout_query(self.token, pre_checkout_query_id, ok, error_message)

    def edit_message_caption(
            self, caption: str, chat_id: Optional[Union[int, str]]=None, 
            message_id: Optional[int]=None, 
            inline_message_id: Optional[str]=None,
            parse_mode: Optional[str]=None, 
            caption_entities: Optional[List[types.MessageEntity]]=None,
            reply_markup: Optional[REPLY_MARKUP_TYPES]=None) -> Union[types.Message, bool]:
        """
        Use this method to edit captions of messages.

        Telegram documentation: https://core.telegram.org/bots/api#editmessagecaption

        :param caption:
        :param chat_id:
        :param message_id:
        :param inline_message_id:
        :param parse_mode:
        :param caption_entities:
        :param reply_markup:
        :return:
        """
        parse_mode = self.parse_mode if (parse_mode is None) else parse_mode

        result = apihelper.edit_message_caption(self.token, caption, chat_id, message_id, inline_message_id,
                                                parse_mode, caption_entities, reply_markup)
        if type(result) == bool:
            return result
        return types.Message.de_json(result)

    def reply_to(self, message: types.Message, text: str, **kwargs) -> types.Message:
        """
        Convenience function for `send_message(message.chat.id, text, reply_to_message_id=message.message_id, **kwargs)`
        
        :param message:
        :param text:
        :param kwargs:
        :return:
        """
        return self.send_message(message.chat.id, text, reply_to_message_id=message.message_id, **kwargs)

    def answer_inline_query(
            self, inline_query_id: str, 
            results: List[Any], 
            cache_time: Optional[int]=None, 
            is_personal: Optional[bool]=None, 
            next_offset: Optional[str]=None,
            switch_pm_text: Optional[str]=None, 
            switch_pm_parameter: Optional[str]=None) -> bool:
        """
        Use this method to send answers to an inline query. On success, True is returned.
        No more than 50 results per query are allowed.

        Telegram documentation: https://core.telegram.org/bots/api#answerinlinequery

        :param inline_query_id: Unique identifier for the answered query
        :param results: Array of results for the inline query
        :param cache_time: The maximum amount of time in seconds that the result of the inline query
            may be cached on the server.
        :param is_personal: Pass True, if results may be cached on the server side only for
            the user that sent the query.
        :param next_offset: Pass the offset that a client should send in the next query with the same text
            to receive more results.
        :param switch_pm_parameter: If passed, clients will display a button with specified text that switches the user
            to a private chat with the bot and sends the bot a start message with the parameter switch_pm_parameter
        :param switch_pm_text: 	Parameter for the start message sent to the bot when user presses the switch button
        :return: True means success.
        """
        return apihelper.answer_inline_query(self.token, inline_query_id, results, cache_time, is_personal, next_offset,
                                             switch_pm_text, switch_pm_parameter)

    def answer_callback_query(
            self, callback_query_id: int, 
            text: Optional[str]=None, show_alert: Optional[bool]=None, 
            url: Optional[str]=None, cache_time: Optional[int]=None) -> bool:
        """
        Use this method to send answers to callback queries sent from inline keyboards. The answer will be displayed to
        the user as a notification at the top of the chat screen or as an alert.

        Telegram documentation: https://core.telegram.org/bots/api#answercallbackquery

        :param callback_query_id:
        :param text:
        :param show_alert:
        :param url:
        :param cache_time:
        :return:
        """
        return apihelper.answer_callback_query(self.token, callback_query_id, text, show_alert, url, cache_time)

    def set_sticker_set_thumb(
            self, name: str, user_id: int, thumb: Union[Any, str]=None):
        """
        Use this method to set the thumbnail of a sticker set. 
        Animated thumbnails can be set for animated sticker sets only. Returns True on success.

        Telegram documentation: https://core.telegram.org/bots/api#setstickersetthumb

        :param name: Sticker set name
        :param user_id: User identifier
        :param thumb:
        """
        return apihelper.set_sticker_set_thumb(self.token, name, user_id, thumb)

    def get_sticker_set(self, name: str) -> types.StickerSet:
        """
        Use this method to get a sticker set. On success, a StickerSet object is returned.
        
        Telegram documentation: https://core.telegram.org/bots/api#getstickerset

        :param name:
        :return:
        """
        result = apihelper.get_sticker_set(self.token, name)
        return types.StickerSet.de_json(result)

    def upload_sticker_file(self, user_id: int, png_sticker: Union[Any, str]) -> types.File:
        """
        Use this method to upload a .png file with a sticker for later use in createNewStickerSet and addStickerToSet
        methods (can be used multiple times). Returns the uploaded File on success.
        
        Telegram documentation: https://core.telegram.org/bots/api#uploadstickerfile

        :param user_id:
        :param png_sticker:
        :return:
        """
        result = apihelper.upload_sticker_file(self.token, user_id, png_sticker)
        return types.File.de_json(result)

    def create_new_sticker_set(
            self, user_id: int, name: str, title: str, 
            emojis: str, 
            png_sticker: Union[Any, str]=None, 
            tgs_sticker: Union[Any, str]=None, 
            webm_sticker: Union[Any, str]=None,
            contains_masks: Optional[bool]=None,
            mask_position: Optional[types.MaskPosition]=None) -> bool:
        """
        Use this method to create new sticker set owned by a user. 
        The bot will be able to edit the created sticker set.
        Returns True on success.

        Telegram documentation: https://core.telegram.org/bots/api#createnewstickerset

        :param user_id:
        :param name:
        :param title:
        :param emojis:
        :param png_sticker: 
        :param tgs_sticker:
        :param webm_sticker:
        :param contains_masks:
        :param mask_position:
        :return:
        """
        return apihelper.create_new_sticker_set(
            self.token, user_id, name, title, emojis, png_sticker, tgs_sticker, 
            contains_masks, mask_position, webm_sticker)

    def add_sticker_to_set(
            self, user_id: int, name: str, emojis: str,
            png_sticker: Optional[Union[Any, str]]=None, 
            tgs_sticker: Optional[Union[Any, str]]=None,  
            webm_sticker: Optional[Union[Any, str]]=None,
            mask_position: Optional[types.MaskPosition]=None) -> bool:
        """
        Use this method to add a new sticker to a set created by the bot. 
        It's required to pass `png_sticker` or `tgs_sticker`.
        Returns True on success.

        Telegram documentation: https://core.telegram.org/bots/api#addstickertoset

        :param user_id:
        :param name:
        :param emojis:
        :param png_sticker: Required if `tgs_sticker` is None
        :param tgs_sticker: Required if `png_sticker` is None
        :param webm_sticker:
        :param mask_position:
        :return:
        """
        return apihelper.add_sticker_to_set(
            self.token, user_id, name, emojis, png_sticker, tgs_sticker, mask_position, webm_sticker)

    def set_sticker_position_in_set(self, sticker: str, position: int) -> bool:
        """
        Use this method to move a sticker in a set created by the bot to a specific position . Returns True on success.
        
        Telegram documentation: https://core.telegram.org/bots/api#setstickerpositioninset

        :param sticker:
        :param position:
        :return:
        """
        return apihelper.set_sticker_position_in_set(self.token, sticker, position)

    def delete_sticker_from_set(self, sticker: str) -> bool:
        """
        Use this method to delete a sticker from a set created by the bot. Returns True on success.
       
        Telegram documentation: https://core.telegram.org/bots/api#deletestickerfromset

        :param sticker:
        :return:
        """
        return apihelper.delete_sticker_from_set(self.token, sticker)

    def answer_web_app_query(self, web_app_query_id: str, result: types.InlineQueryResultBase) -> types.SentWebAppMessage:
        """
        Use this method to set the result of an interaction with a Web App and
        send a corresponding message on behalf of the user to the chat from which
        the query originated. 
        On success, a SentWebAppMessage object is returned.

        Telegram Documentation: https://core.telegram.org/bots/api#answerwebappquery

        :param web_app_query_id: Unique identifier for the query to be answered
        :param result: A JSON-serialized object describing the message to be sent
        :return:
        """
        return apihelper.answer_web_app_query(self.token, web_app_query_id, result)

    def register_for_reply(self, message: types.Message, callback: Callable, *args, **kwargs) -> None:
        """
        Registers a callback function to be notified when a reply to `message` arrives.

        Warning: In case `callback` as lambda function, saving reply handlers will not work.

        :param message:     The message for which we are awaiting a reply.
        :param callback:    The callback function to be called when a reply arrives. Must accept one `message`
                            parameter, which will contain the replied message.
        """
        message_id = message.message_id
        self.register_for_reply_by_message_id(message_id, callback, *args, **kwargs)

    def register_for_reply_by_message_id(
            self, message_id: int, callback: Callable, *args, **kwargs) -> None:
        """
        Registers a callback function to be notified when a reply to `message` arrives.

        Warning: In case `callback` as lambda function, saving reply handlers will not work.

        :param message_id:  The id of the message for which we are awaiting a reply.
        :param callback:    The callback function to be called when a reply arrives. Must accept one `message`
                            parameter, which will contain the replied message.
        """
        self.reply_backend.register_handler(message_id, Handler(callback, *args, **kwargs))

    def _notify_reply_handlers(self, new_messages) -> None:
        """
        Notify handlers of the answers

        :param new_messages:
        :return:
        """
        for message in new_messages:
            if hasattr(message, "reply_to_message") and message.reply_to_message is not None:
                handlers = self.reply_backend.get_handlers(message.reply_to_message.message_id)
                if handlers:
                    for handler in handlers:
                        self._exec_task(handler["callback"], message, *handler["args"], **handler["kwargs"])

    def register_next_step_handler(self, message: types.Message, callback: Callable, *args, **kwargs) -> None:
        """
        Registers a callback function to be notified when new message arrives after `message`.

        Warning: In case `callback` as lambda function, saving next step handlers will not work.

        :param message:     The message for which we want to handle new message in the same chat.
        :param callback:    The callback function which next new message arrives.
        :param args:        Args to pass in callback func
        :param kwargs:      Args to pass in callback func
        """
        chat_id = message.chat.id
        self.register_next_step_handler_by_chat_id(chat_id, callback, *args, **kwargs)

    def setup_middleware(self, middleware: BaseMiddleware):
        """
        Registers class-based middleware.

        :param middleware: Subclass of `telebot.handler_backends.BaseMiddleware`
        :return: None
        """
        if not self.use_class_middlewares:
<<<<<<< HEAD
            logger.warning('Class-based middlewares are not enabled. Pass use_class_middlewares=True to enable it.')
=======
            logger.error('Middleware is not enabled. Pass use_class_middlewares=True to enable it.')
>>>>>>> 2b017656
            return

        if not hasattr(middleware, 'update_types'):
            logger.error('Middleware has no update_types parameter. Please add list of updates to handle.')
            return

        if not hasattr(middleware, 'update_sensitive'):
            logger.warning('Middleware has no update_sensitive parameter. Parameter was set to False.')
            middleware.update_sensitive = False

        self.middlewares.append(middleware)

    def set_state(self, user_id: int, state: Union[int, str, State], chat_id: int=None) -> None:
        """
        Sets a new state of a user.

        :param user_id:
        :param state: new state. can be string or integer.
        :param chat_id:
        """
        if chat_id is None:
            chat_id = user_id
        self.current_states.set_state(chat_id, user_id, state)

    def reset_data(self, user_id: int, chat_id: int=None):
        """
        Reset data for a user in chat.

        :param user_id:
        :param chat_id:
        """
        if chat_id is None:
            chat_id = user_id
        self.current_states.reset_data(chat_id, user_id)

    def delete_state(self, user_id: int, chat_id: int=None) -> None:
        """
        Delete the current state of a user.

        :param user_id:
        :param chat_id:
        :return:
        """
        if chat_id is None:
            chat_id = user_id
        self.current_states.delete_state(chat_id, user_id)

    def retrieve_data(self, user_id: int, chat_id: int=None) -> Optional[Union[int, str]]:
        if chat_id is None:
            chat_id = user_id
        return self.current_states.get_interactive_data(chat_id, user_id)

    def get_state(self, user_id: int, chat_id: int=None) -> Optional[Union[int, str]]:
        """
        Get current state of a user.

        :param user_id:
        :param chat_id:
        :return: state of a user
        """
        if chat_id is None:
            chat_id = user_id
        return self.current_states.get_state(chat_id, user_id)

    def add_data(self, user_id: int, chat_id:int=None, **kwargs):
        """
        Add data to states.

        :param user_id:
        :param chat_id:
        """
        if chat_id is None:
            chat_id = user_id
        for key, value in kwargs.items():
            self.current_states.set_data(chat_id, user_id, key, value)

    def register_next_step_handler_by_chat_id(
            self, chat_id: Union[int, str], callback: Callable, *args, **kwargs) -> None:
        """
        Registers a callback function to be notified when new message arrives after `message`.

        Warning: In case `callback` as lambda function, saving next step handlers will not work.

        :param chat_id:     The chat for which we want to handle new message.
        :param callback:    The callback function which next new message arrives.
        :param args:        Args to pass in callback func
        :param kwargs:      Args to pass in callback func
        """
        self.next_step_backend.register_handler(chat_id, Handler(callback, *args, **kwargs))

    def clear_step_handler(self, message: types.Message) -> None:
        """
        Clears all callback functions registered by register_next_step_handler().

        :param message:     The message for which we want to handle new message after that in same chat.
        """
        chat_id = message.chat.id
        self.clear_step_handler_by_chat_id(chat_id)

    def clear_step_handler_by_chat_id(self, chat_id: Union[int, str]) -> None:
        """
        Clears all callback functions registered by register_next_step_handler().

        :param chat_id: The chat for which we want to clear next step handlers
        """
        self.next_step_backend.clear_handlers(chat_id)

    def clear_reply_handlers(self, message: types.Message) -> None:
        """
        Clears all callback functions registered by register_for_reply() and register_for_reply_by_message_id().

        :param message: The message for which we want to clear reply handlers
        """
        message_id = message.message_id
        self.clear_reply_handlers_by_message_id(message_id)

    def clear_reply_handlers_by_message_id(self, message_id: int) -> None:
        """
        Clears all callback functions registered by register_for_reply() and register_for_reply_by_message_id().

        :param message_id: The message id for which we want to clear reply handlers
        """
        self.reply_backend.clear_handlers(message_id)

    def _notify_next_handlers(self, new_messages):
        """
        Description: TBD

        :param new_messages:
        :return:
        """
        for i, message in enumerate(new_messages):
            need_pop = False
            handlers = self.next_step_backend.get_handlers(message.chat.id)
            if handlers:
                for handler in handlers:
                    need_pop = True
                    self._exec_task(handler["callback"], message, *handler["args"], **handler["kwargs"])
            if need_pop:
                # removing message that was detected with next_step_handler
                new_messages.pop(i)

    @staticmethod
    def _build_handler_dict(handler, pass_bot=False, **filters):
        """
        Builds a dictionary for a handler

        :param handler:
        :param filters:
        :return:
        """
        return {
            'function': handler,
            'pass_bot': pass_bot,
            'filters': {ftype: fvalue for ftype, fvalue in filters.items() if fvalue is not None}
            # Remove None values, they are skipped in _test_filter anyway
            #'filters': filters
        }

    def middleware_handler(self, update_types=None):
        """
        Function-based middleware handler decorator.

        This decorator can be used to decorate functions that must be handled as middlewares before entering any other
        message handlers
        But, be careful and check type of the update inside the handler if more than one update_type is given

        Example:

        .. code-block:: python3

            bot = TeleBot('TOKEN')

            # Print post message text before entering to any post_channel handlers
            @bot.middleware_handler(update_types=['channel_post', 'edited_channel_post'])
            def print_channel_post_text(bot_instance, channel_post):
                print(channel_post.text)

            # Print update id before entering to any handlers
            @bot.middleware_handler()
            def print_channel_post_text(bot_instance, update):
                print(update.update_id)

        :param update_types: Optional list of update types that can be passed into the middleware handler.
        """
        def decorator(handler):
            self.add_middleware_handler(handler, update_types)
            return handler

        return decorator

    def add_middleware_handler(self, handler, update_types=None):
        """
        Add middleware handler.

        :param handler:
        :param update_types:
        :return:
        """
        if not apihelper.ENABLE_MIDDLEWARE:
            raise RuntimeError("Middleware is not enabled. Use apihelper.ENABLE_MIDDLEWARE before initialising TeleBot.")

        if self.use_class_middlewares:
            logger.error("middleware_handler/register_middleware_handler/add_middleware_handler cannot be used with use_class_middlewares=True. Skipped.")
            return

        added = False
        if update_types and self.typed_middleware_handlers:
            for update_type in update_types:
                if update_type in self.typed_middleware_handlers:
                    added = True
                    self.typed_middleware_handlers[update_type].append(handler)
        if not added:
            self.default_middleware_handlers.append(handler)

    # function register_middleware_handler
    def register_middleware_handler(self, callback, update_types=None):
        """
        Adds function-based middleware handler.

        This function will register your decorator function. Function-based middlewares are executed before handlers.
        But, be careful and check type of the update inside the handler if more than one update_type is given

        Example:

        bot = TeleBot('TOKEN')

        bot.register_middleware_handler(print_channel_post_text, update_types=['channel_post', 'edited_channel_post'])

        :param callback:
        :param update_types: Optional list of update types that can be passed into the middleware handler.
        """
        self.add_middleware_handler(callback, update_types)

    @staticmethod
    def check_commands_input(commands, method_name):
        if not isinstance(commands, list) or not all(isinstance(item, str) for item in commands):
            logger.error(f"{method_name}: Commands filter should be list of strings (commands), unknown type supplied to the 'commands' filter list. Not able to use the supplied type.")

    @staticmethod
    def check_regexp_input(regexp, method_name):
        if not isinstance(regexp, str):
            logger.error(f"{method_name}: Regexp filter should be string. Not able to use the supplied type.")

    def message_handler(self, commands=None, regexp=None, func=None, content_types=None, chat_types=None, **kwargs):
        """
        Message handler decorator.
        This decorator can be used to decorate functions that must handle certain types of messages.
        All message handlers are tested in the order they were added.

        Example:

        .. code-block:: python

            bot = TeleBot('TOKEN')

            # Handles all messages which text matches regexp.
            @bot.message_handler(regexp='someregexp')
            def command_help(message):
                bot.send_message(message.chat.id, 'Did someone call for help?')

            # Handles messages in private chat
            @bot.message_handler(chat_types=['private']) # You can add more chat types
            def command_help(message):
                bot.send_message(message.chat.id, 'Private chat detected, sir!')

            # Handle all sent documents of type 'text/plain'.
            @bot.message_handler(func=lambda message: message.document.mime_type == 'text/plain',
                content_types=['document'])
            def command_handle_document(message):
                bot.send_message(message.chat.id, 'Document received, sir!')

            # Handle all other messages.
            @bot.message_handler(func=lambda message: True, content_types=['audio', 'photo', 'voice', 'video', 'document',
                'text', 'location', 'contact', 'sticker'])
            def default_command(message):
                bot.send_message(message.chat.id, "This is the default command handler.")

        :param commands: Optional list of strings (commands to handle).
        :param regexp: Optional regular expression.
        :param func: Optional lambda function. The lambda receives the message to test as the first parameter.
            It must return True if the command should handle the message.
        :param content_types: Supported message content types. Must be a list. Defaults to ['text'].
        :param chat_types: list of chat types
        """
        if content_types is None:
            content_types = ["text"]

        method_name = "message_handler"

        if commands is not None:
            self.check_commands_input(commands, method_name)
            if isinstance(commands, str):
                commands = [commands]

        if regexp is not None:
            self.check_regexp_input(regexp, method_name)

        if isinstance(content_types, str):
            logger.warning("message_handler: 'content_types' filter should be List of strings (content types), not string.")
            content_types = [content_types]

        def decorator(handler):
            handler_dict = self._build_handler_dict(handler,
                                                    chat_types=chat_types,
                                                    content_types=content_types,
                                                    commands=commands,
                                                    regexp=regexp,
                                                    func=func,
                                                    **kwargs)
            self.add_message_handler(handler_dict)
            return handler

        return decorator

    def add_message_handler(self, handler_dict):
        """
        Adds a message handler
        Note that you should use register_message_handler to add message_handler to the bot.

        :param handler_dict:
        :return:
        """
        self.message_handlers.append(handler_dict)

    def register_message_handler(self, callback, content_types=None, commands=None, regexp=None, func=None, chat_types=None, pass_bot=False, **kwargs):
        """
        Registers message handler.

        :param callback: function to be called
        :param content_types: list of content_types
        :param commands: list of commands
        :param regexp:
        :param func:
        :param chat_types: True for private chat
        :param pass_bot: Pass TeleBot to handler.
        :return: decorated function
        """
        method_name = "register_message_handler"

        if commands is not None:
            self.check_commands_input(commands, method_name)
            if isinstance(commands, str):
                commands = [commands]

        if regexp is not None:
            self.check_regexp_input(regexp, method_name)

        if isinstance(content_types, str):
            logger.warning("register_message_handler: 'content_types' filter should be List of strings (content types), not string.")
            content_types = [content_types]

        

        handler_dict = self._build_handler_dict(callback,
                                                chat_types=chat_types,
                                                content_types=content_types,
                                                commands=commands,
                                                regexp=regexp,
                                                func=func,
                                                pass_bot=pass_bot,
                                                **kwargs)
        self.add_message_handler(handler_dict)

    def edited_message_handler(self, commands=None, regexp=None, func=None, content_types=None, chat_types=None, **kwargs):
        """
        Edit message handler decorator

        :param commands:
        :param regexp:
        :param func:
        :param content_types:
        :param chat_types: list of chat types
        :param kwargs:
        :return:
        """
        if content_types is None:
            content_types = ["text"]

        method_name = "edited_message_handler"

        if commands is not None:
            self.check_commands_input(commands, method_name)
            if isinstance(commands, str):
                commands = [commands]

        if regexp is not None:
            self.check_regexp_input(regexp, method_name)

        if isinstance(content_types, str):
            logger.warning("edited_message_handler: 'content_types' filter should be List of strings (content types), not string.")
            content_types = [content_types]

        def decorator(handler):
            handler_dict = self._build_handler_dict(handler,
                                                    chat_types=chat_types,
                                                    content_types=content_types,
                                                    commands=commands,
                                                    regexp=regexp,
                                                    func=func,
                                                    **kwargs)
            self.add_edited_message_handler(handler_dict)
            return handler

        return decorator

    def add_edited_message_handler(self, handler_dict):
        """
        Adds the edit message handler
        Note that you should use register_edited_message_handler to add edited_message_handler to the bot.
        
        :param handler_dict:
        :return:
        """
        self.edited_message_handlers.append(handler_dict)

    def register_edited_message_handler(self, callback, content_types=None, commands=None, regexp=None, func=None, chat_types=None, pass_bot=False, **kwargs):
        """
        Registers edited message handler.

        :param callback: function to be called
        :param content_types: list of content_types
        :param commands: list of commands
        :param regexp:
        :param func:
        :param chat_types: True for private chat
        :param pass_bot: Pass TeleBot to handler.
        :return: decorated function
        """
        method_name = "register_edited_message_handler"

        if commands is not None:
            self.check_commands_input(commands, method_name)
            if isinstance(commands, str):
                commands = [commands]

        if regexp is not None:
            self.check_regexp_input(regexp, method_name)

        if isinstance(content_types, str):
            logger.warning("register_edited_message_handler: 'content_types' filter should be List of strings (content types), not string.")
            content_types = [content_types]

        handler_dict = self._build_handler_dict(callback,
                                                chat_types=chat_types,
                                                content_types=content_types,
                                                commands=commands,
                                                regexp=regexp,
                                                func=func,
                                                pass_bot=pass_bot,
                                                **kwargs)
        self.add_edited_message_handler(handler_dict)

    def channel_post_handler(self, commands=None, regexp=None, func=None, content_types=None, **kwargs):
        """
        Channel post handler decorator

        :param commands:
        :param regexp:
        :param func:
        :param content_types:
        :param kwargs:
        :return:
        """
        if content_types is None:
            content_types = ["text"]

        method_name = "channel_post_handler"

        if commands is not None:
            self.check_commands_input(commands, method_name)
            if isinstance(commands, str):
                commands = [commands]

        if regexp is not None:
            self.check_regexp_input(regexp, method_name)

        if isinstance(content_types, str):
            logger.warning("channel_post_handler: 'content_types' filter should be List of strings (content types), not string.")
            content_types = [content_types]

        def decorator(handler):
            handler_dict = self._build_handler_dict(handler,
                                                    content_types=content_types,
                                                    commands=commands,
                                                    regexp=regexp,
                                                    func=func,
                                                    **kwargs)
            self.add_channel_post_handler(handler_dict)
            return handler

        return decorator

    def add_channel_post_handler(self, handler_dict):
        """
        Adds channel post handler
        Note that you should use register_channel_post_handler to add channel_post_handler to the bot.
        
        :param handler_dict:
        :return:
        """
        self.channel_post_handlers.append(handler_dict)
    
    def register_channel_post_handler(self, callback, content_types=None, commands=None, regexp=None, func=None, pass_bot=False, **kwargs):
        """
        Registers channel post message handler.

        :param callback: function to be called
        :param content_types: list of content_types
        :param commands: list of commands
        :param regexp:
        :param func:
        :param pass_bot: Pass TeleBot to handler.
        :return: decorated function
        """
        method_name = "register_channel_post_handler"

        if commands is not None:
            self.check_commands_input(commands, method_name)
            if isinstance(commands, str):
                commands = [commands]

        if regexp is not None:
            self.check_regexp_input(regexp, method_name)

        if isinstance(content_types, str):
            logger.warning("register_channel_post_handler: 'content_types' filter should be List of strings (content types), not string.")
            content_types = [content_types]

        handler_dict = self._build_handler_dict(callback,
                                                content_types=content_types,
                                                commands=commands,
                                                regexp=regexp,
                                                func=func,
                                                pass_bot=pass_bot,
                                                **kwargs)
        self.add_channel_post_handler(handler_dict)

    def edited_channel_post_handler(self, commands=None, regexp=None, func=None, content_types=None, **kwargs):
        """
        Edit channel post handler decorator

        :param commands:
        :param regexp:
        :param func:
        :param content_types:
        :param kwargs:
        :return:
        """
        if content_types is None:
            content_types = ["text"]

        method_name = "edited_channel_post_handler"

        if commands is not None:
            self.check_commands_input(commands, method_name)
            if isinstance(commands, str):
                commands = [commands]

        if regexp is not None:
            self.check_regexp_input(regexp, method_name)

        if isinstance(content_types, str):
            logger.warning("edited_channel_post_handler: 'content_types' filter should be List of strings (content types), not string.")
            content_types = [content_types]

        def decorator(handler):
            handler_dict = self._build_handler_dict(handler,
                                                    content_types=content_types,
                                                    commands=commands,
                                                    regexp=regexp,
                                                    func=func,
                                                    **kwargs)
            self.add_edited_channel_post_handler(handler_dict)
            return handler

        return decorator

    def add_edited_channel_post_handler(self, handler_dict):
        """
        Adds the edit channel post handler
        Note that you should use register_edited_channel_post_handler to add edited_channel_post_handler to the bot.

        :param handler_dict:
        :return:
        """
        self.edited_channel_post_handlers.append(handler_dict)

    def register_edited_channel_post_handler(self, callback, content_types=None, commands=None, regexp=None, func=None, pass_bot=False, **kwargs):
        """
        Registers edited channel post message handler.

        :param callback: function to be called
        :param content_types: list of content_types
        :param commands: list of commands
        :param regexp:
        :param func:
        :param pass_bot: Pass TeleBot to handler.
        :return: decorated function
        """
        method_name = "register_edited_channel_post_handler"

        if commands is not None:
            self.check_commands_input(commands, method_name)
            if isinstance(commands, str):
                commands = [commands]

        if regexp is not None:
            self.check_regexp_input(regexp, method_name)

        if isinstance(content_types, str):
            logger.warning("register_edited_channel_post_handler: 'content_types' filter should be List of strings (content types), not string.")
            content_types = [content_types]

        handler_dict = self._build_handler_dict(callback,
                                                content_types=content_types,
                                                commands=commands,
                                                regexp=regexp,
                                                func=func,
                                                pass_bot=pass_bot,
                                                **kwargs)
        self.add_edited_channel_post_handler(handler_dict)

    def inline_handler(self, func, **kwargs):
        """
        Inline call handler decorator

        :param func:
        :param kwargs:
        :return:
        """
        def decorator(handler):
            handler_dict = self._build_handler_dict(handler, func=func, **kwargs)
            self.add_inline_handler(handler_dict)
            return handler

        return decorator

    def add_inline_handler(self, handler_dict):
        """
        Adds inline call handler
        Note that you should use register_inline_handler to add inline_handler to the bot.

        :param handler_dict:
        :return:
        """
        self.inline_handlers.append(handler_dict)

    def register_inline_handler(self, callback, func, pass_bot=False, **kwargs):
        """
        Registers inline handler.

        :param callback: function to be called
        :param func:
        :param pass_bot: Pass TeleBot to handler.
        :return: decorated function
        """
        handler_dict = self._build_handler_dict(callback, func=func, pass_bot=pass_bot, **kwargs)
        self.add_inline_handler(handler_dict)

    def chosen_inline_handler(self, func, **kwargs):
        """
        Description: TBD

        :param func:
        :param kwargs:
        :return:
        """
        def decorator(handler):
            handler_dict = self._build_handler_dict(handler, func=func, **kwargs)
            self.add_chosen_inline_handler(handler_dict)
            return handler

        return decorator

    def add_chosen_inline_handler(self, handler_dict):
        """
        Description: TBD
        Note that you should use register_chosen_inline_handler to add chosen_inline_handler to the bot.

        :param handler_dict:
        :return:
        """
        self.chosen_inline_handlers.append(handler_dict)

    def register_chosen_inline_handler(self, callback, func, pass_bot=False, **kwargs):
        """
        Registers chosen inline handler.

        :param callback: function to be called
        :param func:
        :param pass_bot: Pass TeleBot to handler.
        :return: decorated function
        """
        handler_dict = self._build_handler_dict(callback, func=func, pass_bot=pass_bot, **kwargs)
        self.add_chosen_inline_handler(handler_dict)

    def callback_query_handler(self, func, **kwargs):
        """
        Callback request handler decorator

        :param func:
        :param kwargs:
        :return:
        """
        def decorator(handler):
            handler_dict = self._build_handler_dict(handler, func=func, **kwargs)
            self.add_callback_query_handler(handler_dict)
            return handler

        return decorator

    def add_callback_query_handler(self, handler_dict):
        """
        Adds a callback request handler
        Note that you should use register_callback_query_handler to add callback_query_handler to the bot.

        :param handler_dict:
        :return:
        """
        self.callback_query_handlers.append(handler_dict)

    def register_callback_query_handler(self, callback, func, pass_bot=False, **kwargs):
        """
        Registers callback query handler.

        :param callback: function to be called
        :param func:
        :param pass_bot: Pass TeleBot to handler.
        :return: decorated function
        """
        handler_dict = self._build_handler_dict(callback, func=func, pass_bot=pass_bot, **kwargs)
        self.add_callback_query_handler(handler_dict)

    def shipping_query_handler(self, func, **kwargs):
        """
        Shipping request handler

        :param func:
        :param kwargs:
        :return:
        """
        def decorator(handler):
            handler_dict = self._build_handler_dict(handler, func=func, **kwargs)
            self.add_shipping_query_handler(handler_dict)
            return handler

        return decorator

    def add_shipping_query_handler(self, handler_dict):
        """
        Adds a shipping request handler.
        Note that you should use register_shipping_query_handler to add shipping_query_handler to the bot.

        :param handler_dict:
        :return:
        """
        self.shipping_query_handlers.append(handler_dict)

    def register_shipping_query_handler(self, callback, func, pass_bot=False, **kwargs):
        """
        Registers shipping query handler.

        :param callback: function to be called
        :param func:
        :param pass_bot: Pass TeleBot to handler.
        :return: decorated function
        """
        handler_dict = self._build_handler_dict(callback, func=func, pass_bot=pass_bot, **kwargs)
        self.add_shipping_query_handler(handler_dict)

    def pre_checkout_query_handler(self, func, **kwargs):
        """
        Pre-checkout request handler

        :param func:
        :param kwargs:
        :return:
        """
        def decorator(handler):
            handler_dict = self._build_handler_dict(handler, func=func, **kwargs)
            self.add_pre_checkout_query_handler(handler_dict)
            return handler

        return decorator

    def add_pre_checkout_query_handler(self, handler_dict):
        """
        Adds a pre-checkout request handler
        Note that you should use register_pre_checkout_query_handler to add pre_checkout_query_handler to the bot.

        :param handler_dict:
        :return:
        """
        self.pre_checkout_query_handlers.append(handler_dict)
    
    def register_pre_checkout_query_handler(self, callback, func, pass_bot=False, **kwargs):
        """
        Registers pre-checkout request handler.

        :param callback: function to be called
        :param func:
        :param pass_bot: Pass TeleBot to handler.
        :return: decorated function
        """
        handler_dict = self._build_handler_dict(callback, func=func, pass_bot=pass_bot, **kwargs)
        self.add_pre_checkout_query_handler(handler_dict)

    def poll_handler(self, func, **kwargs):
        """
        Poll request handler

        :param func:
        :param kwargs:
        :return:
        """
        def decorator(handler):
            handler_dict = self._build_handler_dict(handler, func=func, **kwargs)
            self.add_poll_handler(handler_dict)
            return handler

        return decorator

    def add_poll_handler(self, handler_dict):
        """
        Adds a poll request handler
        Note that you should use register_poll_handler to add poll_handler to the bot.

        :param handler_dict:
        :return:
        """
        self.poll_handlers.append(handler_dict)

    def register_poll_handler(self, callback, func, pass_bot=False, **kwargs):
        """
        Registers poll handler.

        :param callback: function to be called
        :param func:
        :param pass_bot: Pass TeleBot to handler.
        :return: decorated function
        """
        handler_dict = self._build_handler_dict(callback, func=func, pass_bot=pass_bot, **kwargs)
        self.add_poll_handler(handler_dict)

    def poll_answer_handler(self, func=None, **kwargs):
        """
        Poll_answer request handler

        :param func:
        :param kwargs:
        :return:
        """
        def decorator(handler):
            handler_dict = self._build_handler_dict(handler, func=func, **kwargs)
            self.add_poll_answer_handler(handler_dict)
            return handler

        return decorator

    def add_poll_answer_handler(self, handler_dict):
        """
        Adds a poll_answer request handler.
        Note that you should use register_poll_answer_handler to add poll_answer_handler to the bot.

        :param handler_dict:
        :return:
        """
        self.poll_answer_handlers.append(handler_dict)

    def register_poll_answer_handler(self, callback, func, pass_bot=False, **kwargs):
        """
        Registers poll answer handler.

        :param callback: function to be called
        :param func:
        :param pass_bot: Pass TeleBot to handler.
        :return: decorated function
        """
        handler_dict = self._build_handler_dict(callback, func=func, pass_bot=pass_bot, **kwargs)
        self.add_poll_answer_handler(handler_dict)

    def my_chat_member_handler(self, func=None, **kwargs):
        """
        my_chat_member handler.

        :param func:
        :param kwargs:
        :return:
        """
        def decorator(handler):
            handler_dict = self._build_handler_dict(handler, func=func, **kwargs)
            self.add_my_chat_member_handler(handler_dict)
            return handler

        return decorator

    def add_my_chat_member_handler(self, handler_dict):
        """
        Adds a my_chat_member handler.
        Note that you should use register_my_chat_member_handler to add my_chat_member_handler to the bot.

        :param handler_dict:
        :return:
        """
        self.my_chat_member_handlers.append(handler_dict)

    def register_my_chat_member_handler(self, callback, func=None, pass_bot=False, **kwargs):
        """
        Registers my chat member handler.

        :param callback: function to be called
        :param func:
        :param pass_bot: Pass TeleBot to handler.
        :return: decorated function
        """
        handler_dict = self._build_handler_dict(callback, func=func, pass_bot=pass_bot, **kwargs)
        self.add_my_chat_member_handler(handler_dict)

    def chat_member_handler(self, func=None, **kwargs):
        """
        chat_member handler.

        :param func:
        :param kwargs:
        :return:
        """
        def decorator(handler):
            handler_dict = self._build_handler_dict(handler, func=func, **kwargs)
            self.add_chat_member_handler(handler_dict)
            return handler

        return decorator

    def add_chat_member_handler(self, handler_dict):
        """
        Adds a chat_member handler.
        Note that you should use register_chat_member_handler to add chat_member_handler to the bot.

        :param handler_dict:
        :return:
        """
        self.chat_member_handlers.append(handler_dict)

    def register_chat_member_handler(self, callback, func=None, pass_bot=False, **kwargs):
        """
        Registers chat member handler.

        :param callback: function to be called
        :param func:
        :param pass_bot: Pass TeleBot to handler.
        :return: decorated function
        """
        handler_dict = self._build_handler_dict(callback, func=func, pass_bot=pass_bot, **kwargs)
        self.add_chat_member_handler(handler_dict)

    def chat_join_request_handler(self, func=None, **kwargs):
        """
        chat_join_request handler

        :param func:
        :param kwargs:
        :return:
        """
        def decorator(handler):
            handler_dict = self._build_handler_dict(handler, func=func, **kwargs)
            self.add_chat_join_request_handler(handler_dict)
            return handler

        return decorator

    def add_chat_join_request_handler(self, handler_dict):
        """
        Adds a chat_join_request handler.
        Note that you should use register_chat_join_request_handler to add chat_join_request_handler to the bot.

        :param handler_dict:
        :return:
        """
        self.chat_join_request_handlers.append(handler_dict)

    def register_chat_join_request_handler(self, callback, func=None, pass_bot=False, **kwargs):
        """
        Registers chat join request handler.

        :param callback: function to be called
        :param func:
        :param pass_bot: Pass TeleBot to handler.
        :return: decorated function
        """
        handler_dict = self._build_handler_dict(callback, func=func, pass_bot=pass_bot, **kwargs)
        self.add_chat_join_request_handler(handler_dict)

    def _test_message_handler(self, message_handler, message):
        """
        Test message handler

        :param message_handler:
        :param message:
        :return:
        """
        for message_filter, filter_value in message_handler['filters'].items():
            if filter_value is None:
                continue

            if not self._test_filter(message_filter, filter_value, message):
                return False

        return True

    def add_custom_filter(self, custom_filter: Union[SimpleCustomFilter, AdvancedCustomFilter]):
        """
        Create custom filter.

        :param custom_filter: Class with check(message) method.
        :param custom_filter: Custom filter class with key.
        """
        self.custom_filters[custom_filter.key] = custom_filter

    def _test_filter(self, message_filter, filter_value, message):
        """
        Test filters

        :param message_filter: Filter type passed in handler
        :param filter_value: Filter value passed in handler
        :param message: Message to test
        :return: True if filter conforms
        """
        if message_filter == 'content_types':
            return message.content_type in filter_value
        elif message_filter == 'regexp':
            return message.content_type == 'text' and re.search(filter_value, message.text, re.IGNORECASE)
        elif message_filter == 'commands':
            return message.content_type == 'text' and util.extract_command(message.text) in filter_value
        elif message_filter == 'chat_types':
            return message.chat.type in filter_value
        elif message_filter == 'func':
            return filter_value(message)
        elif self.custom_filters and message_filter in self.custom_filters:
            return self._check_filter(message_filter,filter_value,message)
        else:
            return False

    def _check_filter(self, message_filter, filter_value, message):
        filter_check = self.custom_filters.get(message_filter)
        if not filter_check:
            return False
        elif isinstance(filter_check, SimpleCustomFilter):
            return filter_value == filter_check.check(message)
        elif isinstance(filter_check, AdvancedCustomFilter):
            return filter_check.check(message, filter_value)
        else:
            logger.error("Custom filter: wrong type. Should be SimpleCustomFilter or AdvancedCustomFilter.")
            return False

    # middleware check-up method
    def _check_middleware(self, update_type):
        """
        Check middleware

        :param update_type:
        :return:
        """
        middlewares = None
        if self.middlewares: 
            middlewares = [i for i in self.middlewares if update_type in i.update_types]
        return middlewares

    def _run_middlewares_and_handler(self, message, handlers, middlewares, update_type):
        """
        This class is made to run handler and middleware in queue.

        :param handler: handler that should be executed.
        :param middleware: middleware that should be executed.
        :return:
        """
        data = {}
        params =[]
        handler_error = None
        skip_handler = False
        if middlewares:
            for middleware in middlewares:
                if middleware.update_sensitive:
                    if hasattr(middleware, f'pre_process_{update_type}'):
                        result = getattr(middleware, f'pre_process_{update_type}')(message, data)
                    else: 
                        logger.error('Middleware {} does not have pre_process_{} method. pre_process function execution was skipped.'.format(middleware.__class__.__name__, update_type))
                        result = None
                else:
                    result = middleware.pre_process(message, data)
                # We will break this loop if CancelUpdate is returned
                # Also, we will not run other middlewares
                if isinstance(result, CancelUpdate):
                    return
                elif isinstance(result, SkipHandler) and skip_handler is False:
                    skip_handler = True

        try:
            if handlers and not skip_handler:
                for handler in handlers:
                    process_handler = self._test_message_handler(handler, message)
                    if not process_handler: continue
                    else:
                        for i in inspect.signature(handler['function']).parameters:
                            params.append(i)
                        if len(params) == 1:
                            handler['function'](message)
                        else:
                            if "data" in params:
                                if len(params) == 2:
                                    handler['function'](message, data)
                                elif len(params) == 3:
                                    handler['function'](message, data=data, bot=self)
                                else:
                                    logger.error("It is not allowed to pass data and values inside data to the handler. Check your handler: {}".format(handler['function']))
                                    return
                            
                            else:

                                data_copy = data.copy()
                                
                                for key in list(data_copy):
                                    # remove data from data_copy if handler does not accept it
                                    if key not in params:
                                        del data_copy[key]
                                if handler.get('pass_bot'): data_copy["bot"] = self
                                if len(data_copy) > len(params) - 1: # remove the message parameter
                                    logger.error("You are passing more data than the handler needs. Check your handler: {}".format(handler['function']))
                                    return
                                
                                handler["function"](message, **data_copy)
        except Exception as e:
            handler_error = e
            if self.exception_handler:
                self.exception_handler.handle(e)
            else: logging.error(str(e))
        

        if middlewares:
            for middleware in middlewares:
                if middleware.update_sensitive:
                    if hasattr(middleware, f'post_process_{update_type}'):
                        result = getattr(middleware, f'post_process_{update_type}')(message, data, handler_error)
                    else:
                        logger.error("Middleware: {} does not have post_process_{} method. Post process function was not executed.".format(middleware.__class__.__name__, update_type))
                else:
                    result = middleware.post_process(message, data, handler_error)

    def _notify_command_handlers(self, handlers, new_messages, update_type):
        """
        Notifies command handlers.

        :param handlers:
        :param new_messages:
        :return:
        """
        if len(handlers) == 0 and not self.use_class_middlewares:
            return

        for message in new_messages:
            if self.use_class_middlewares:
                middleware = self._check_middleware(update_type)
                self._exec_task(self._run_middlewares_and_handler, message, handlers=handlers, middlewares=middleware, update_type=update_type)
                return
            else:
                for message_handler in handlers:
                    if self._test_message_handler(message_handler, message):
                        self._exec_task(message_handler['function'], message, pass_bot=message_handler['pass_bot'], task_type='handler')
                        break<|MERGE_RESOLUTION|>--- conflicted
+++ resolved
@@ -2977,11 +2977,7 @@
         :return: None
         """
         if not self.use_class_middlewares:
-<<<<<<< HEAD
             logger.warning('Class-based middlewares are not enabled. Pass use_class_middlewares=True to enable it.')
-=======
-            logger.error('Middleware is not enabled. Pass use_class_middlewares=True to enable it.')
->>>>>>> 2b017656
             return
 
         if not hasattr(middleware, 'update_types'):
