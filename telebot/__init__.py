--- conflicted
+++ resolved
@@ -6010,20 +6010,6 @@
         if not self.use_class_middlewares:
             if handlers:
                 for handler in handlers:
-<<<<<<< HEAD
-                    process_handler = self._test_message_handler(handler, message)
-                    if not process_handler: continue
-                    for i in inspect.signature(handler['function']).parameters:
-                        params.append(i)
-                    result = None
-                    if len(params) == 1:
-                        result = handler['function'](message)
-                    elif "data" in params:
-                        if len(params) == 2:
-                            result = handler['function'](message, data)
-                        elif len(params) == 3:
-                            result = handler['function'](message, data=data, bot=self)
-=======
                     if self._test_message_handler(handler, message):
                         if handler.get('pass_bot', False):
                             handler['function'](message, bot = self)
@@ -6041,39 +6027,10 @@
                     if middleware.update_sensitive:
                         if hasattr(middleware, f'pre_process_{update_type}'):
                             result = getattr(middleware, f'pre_process_{update_type}')(message, data)
->>>>>>> 7c9b01b1
                         else:
                             logger.error('Middleware {} does not have pre_process_{} method. pre_process function execution was skipped.'.format(middleware.__class__.__name__, update_type))
                             result = None
                     else:
-<<<<<<< HEAD
-                        data_copy = data.copy()
-                        for key in list(data_copy):
-                            # remove data from data_copy if handler does not accept it
-                            if key not in params:
-                                del data_copy[key]
-                        if handler.get('pass_bot'):
-                            data_copy["bot"] = self
-                        if len(data_copy) > len(params) - 1: # remove the message parameter
-                            logger.error("You are passing more parameters than the handler needs. Check your handler: {}".format(handler['function']))
-                            return
-                        result = handler["function"](message, **data_copy)
-                    if not isinstance(result, ContinueHandling):
-                        break
-            except Exception as e:
-                handler_error = e
-                if self.exception_handler:
-                    self.exception_handler.handle(e)
-                else:
-                    logging.error(str(e))
-                    logger.debug("Exception traceback:\n%s", traceback.format_exc())
-
-        if middlewares:
-            for middleware in middlewares:
-                if middleware.update_sensitive:
-                    if hasattr(middleware, f'post_process_{update_type}'):
-                        getattr(middleware, f'post_process_{update_type}')(message, data, handler_error)
-=======
                         result = middleware.pre_process(message, data)
                     # We will break this loop if CancelUpdate is returned
                     # Also, we will not run other middlewares
@@ -6089,13 +6046,14 @@
                         if not process_handler: continue
                         for i in inspect.signature(handler['function']).parameters:
                             params.append(i)
+                        result = None
                         if len(params) == 1:
-                            handler['function'](message)
+                            result = handler['function'](message)
                         elif "data" in params:
                             if len(params) == 2:
-                                handler['function'](message, data)
+                                result = handler['function'](message, data)
                             elif len(params) == 3:
-                                handler['function'](message, data=data, bot=self)
+                                result = handler['function'](message, data=data, bot=self)
                             else:
                                 logger.error("It is not allowed to pass data and values inside data to the handler. Check your handler: {}".format(handler['function']))
                                 return
@@ -6110,13 +6068,13 @@
                             if len(data_copy) > len(params) - 1: # remove the message parameter
                                 logger.error("You are passing more parameters than the handler needs. Check your handler: {}".format(handler['function']))
                                 return
-                            handler["function"](message, **data_copy)
-                        break
+                            result = handler["function"](message, **data_copy)
+                        if not isinstance(result, ContinueHandling):
+                            break
                 except Exception as e:
                     handler_error = e
                     if self.exception_handler:
                         self.exception_handler.handle(e)
->>>>>>> 7c9b01b1
                     else:
                         logger.error(str(e))
                         logger.debug("Exception traceback:\n%s", traceback.format_exc())
