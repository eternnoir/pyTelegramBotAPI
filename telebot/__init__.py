--- conflicted
+++ resolved
@@ -1964,8 +1964,6 @@
             of 0.1 Telegram Stars per message. The relevant Stars will be withdrawn from the bot's balance
         :type allow_paid_broadcast: :obj:`bool`
 
-<<<<<<< HEAD
-=======
         :param direct_messages_topic_id: Identifier of the direct messages topic to which the message will be sent;
             required if the message is sent to a direct messages chat
         :type direct_messages_topic_id: :obj:`int`
@@ -1974,8 +1972,7 @@
             for direct messages chats only. If the message is sent as a reply to another suggested post, then that suggested post
             is automatically declined.
         :type suggested_post_parameters: :class:`telebot.types.SuggestedPostParameters`
-        
->>>>>>> a18ec9d6
+
         :return: On success, the MessageId of the sent message is returned.
         :rtype: :class:`telebot.types.MessageID`
         """
@@ -2478,8 +2475,6 @@
             of 0.1 Telegram Stars per message. The relevant Stars will be withdrawn from the bot's balance
         :type allow_paid_broadcast: :obj:`bool`
 
-<<<<<<< HEAD
-=======
         :param direct_messages_topic_id: Identifier of the direct messages topic to which the message will be sent;
             required if the message is sent to a direct messages chat
         :type direct_messages_topic_id: :obj:`int`
@@ -2488,8 +2483,7 @@
             for direct messages chats only. If the message is sent as a reply to another suggested post, then that suggested post
             is automatically declined.
         :type suggested_post_parameters: :class:`telebot.types.SuggestedPostParameters`
-        
->>>>>>> a18ec9d6
+
         :return: On success, the sent Message is returned.
         :rtype: :class:`telebot.types.Message`
         """
