--- conflicted
+++ resolved
@@ -5703,19 +5703,6 @@
         )
 
     async def edit_message_live_location(
-<<<<<<< HEAD
-        self,
-        latitude: float,
-        longitude: float,
-        chat_id: Optional[Union[int, str]] = None,
-        message_id: Optional[int] = None,
-        inline_message_id: Optional[str] = None,
-        reply_markup: Optional[types.InlineKeyboardMarkup] = None,
-        timeout: Optional[int] = None,
-        horizontal_accuracy: Optional[float] = None,
-        heading: Optional[int] = None,
-        proximity_alert_radius: Optional[int] = None,
-=======
             self, latitude: float, longitude: float, 
             chat_id: Optional[Union[int, str]]=None, 
             message_id: Optional[int]=None,
@@ -5726,7 +5713,6 @@
             heading: Optional[int]=None, 
             proximity_alert_radius: Optional[int]=None,
             live_period: Optional[int]=None,
->>>>>>> d9c4abe2
     ) -> types.Message:
         """
         Use this method to edit live location messages. A location can be edited until its live_period expires or editing is explicitly
@@ -5774,24 +5760,9 @@
         """
         return types.Message.de_json(
             await asyncio_helper.edit_message_live_location(
-<<<<<<< HEAD
-                self.token,
-                latitude,
-                longitude,
-                chat_id,
-                message_id,
-                inline_message_id,
-                reply_markup,
-                timeout,
-                horizontal_accuracy,
-                heading,
-                proximity_alert_radius,
-            )
-=======
                 self.token, latitude, longitude, chat_id, message_id,
                 inline_message_id, reply_markup, timeout,
                 horizontal_accuracy, heading, proximity_alert_radius, live_period=live_period)
->>>>>>> d9c4abe2
         )
 
     async def stop_message_live_location(
@@ -7937,31 +7908,6 @@
 
     # noinspection PyShadowingBuiltins
     async def send_poll(
-<<<<<<< HEAD
-        self,
-        chat_id: Union[int, str],
-        question: str,
-        options: List[str],
-        is_anonymous: Optional[bool] = None,
-        type: Optional[str] = None,
-        allows_multiple_answers: Optional[bool] = None,
-        correct_option_id: Optional[int] = None,
-        explanation: Optional[str] = None,
-        explanation_parse_mode: Optional[str] = None,
-        open_period: Optional[int] = None,
-        close_date: Optional[Union[int, datetime]] = None,
-        is_closed: Optional[bool] = None,
-        disable_notification: Optional[bool] = False,
-        reply_to_message_id: Optional[int] = None,
-        reply_markup: Optional[REPLY_MARKUP_TYPES] = None,
-        allow_sending_without_reply: Optional[bool] = None,
-        timeout: Optional[int] = None,
-        explanation_entities: Optional[List[types.MessageEntity]] = None,
-        protect_content: Optional[bool] = None,
-        message_thread_id: Optional[int] = None,
-        reply_parameters: Optional[types.ReplyParameters] = None,
-        business_connection_id: Optional[str] = None,
-=======
             self, chat_id: Union[int, str], question: str, options: List[InputPollOption],
             is_anonymous: Optional[bool]=None, type: Optional[str]=None, 
             allows_multiple_answers: Optional[bool]=None, 
@@ -7983,7 +7929,6 @@
             business_connection_id: Optional[str]=None,
             question_parse_mode: Optional[str] = None,
             question_entities: Optional[List[types.MessageEntity]] = None,
->>>>>>> d9c4abe2
     ) -> types.Message:
         """
         Use this method to send a native poll.
@@ -8070,28 +8015,11 @@
         :return: On success, the sent Message is returned.
         :rtype: :obj:`types.Message`
         """
-<<<<<<< HEAD
-        disable_notification = (
-            self.disable_notification
-            if (disable_notification is None)
-            else disable_notification
-        )
-        protect_content = (
-            self.protect_content if (protect_content is None) else protect_content
-        )
-
-        explanation_parse_mode = (
-            self.parse_mode
-            if (explanation_parse_mode is None)
-            else explanation_parse_mode
-        )
-=======
         disable_notification = self.disable_notification if (disable_notification is None) else disable_notification
         protect_content = self.protect_content if (protect_content is None) else protect_content
         
         explanation_parse_mode = self.parse_mode if (explanation_parse_mode is None) else explanation_parse_mode
         question_parse_mode = self.parse_mode if (question_parse_mode is None) else question_parse_mode
->>>>>>> d9c4abe2
 
         if allow_sending_without_reply is not None:
             logger.warning(
@@ -8157,20 +8085,8 @@
                 close_date,
                 is_closed,
                 disable_notification,
-<<<<<<< HEAD
-                reply_markup,
-                timeout,
-                explanation_entities,
-                protect_content,
-                message_thread_id,
-                reply_parameters,
-                business_connection_id,
-            )
-        )
-=======
                 reply_markup, timeout, explanation_entities, protect_content, message_thread_id, reply_parameters,
                 business_connection_id, question_parse_mode=question_parse_mode, question_entities=question_entities))
->>>>>>> d9c4abe2
 
     async def stop_poll(
         self,
